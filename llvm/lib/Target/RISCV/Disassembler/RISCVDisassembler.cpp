//===-- RISCVDisassembler.cpp - Disassembler for RISC-V -------------------===//
//
// Part of the LLVM Project, under the Apache License v2.0 with LLVM Exceptions.
// See https://llvm.org/LICENSE.txt for license information.
// SPDX-License-Identifier: Apache-2.0 WITH LLVM-exception
//
//===----------------------------------------------------------------------===//
//
// This file implements the RISCVDisassembler class.
//
//===----------------------------------------------------------------------===//

#include "MCTargetDesc/RISCVBaseInfo.h"
#include "MCTargetDesc/RISCVMCTargetDesc.h"
#include "TargetInfo/RISCVTargetInfo.h"
#include "llvm/MC/MCContext.h"
#include "llvm/MC/MCDecoderOps.h"
#include "llvm/MC/MCDisassembler/MCDisassembler.h"
#include "llvm/MC/MCInst.h"
#include "llvm/MC/MCInstrInfo.h"
#include "llvm/MC/MCRegisterInfo.h"
#include "llvm/MC/MCSubtargetInfo.h"
#include "llvm/MC/TargetRegistry.h"
#include "llvm/Support/Endian.h"

using namespace llvm;

#define DEBUG_TYPE "riscv-disassembler"

typedef MCDisassembler::DecodeStatus DecodeStatus;

namespace {
class RISCVDisassembler : public MCDisassembler {
  std::unique_ptr<MCInstrInfo const> const MCII;

public:
  RISCVDisassembler(const MCSubtargetInfo &STI, MCContext &Ctx,
                    MCInstrInfo const *MCII)
      : MCDisassembler(STI, Ctx), MCII(MCII) {}

  DecodeStatus getInstruction(MCInst &Instr, uint64_t &Size,
                              ArrayRef<uint8_t> Bytes, uint64_t Address,
                              raw_ostream &CStream) const override;

private:
  void addSPOperands(MCInst &MI) const;
};
} // end anonymous namespace

static MCDisassembler *createRISCVDisassembler(const Target &T,
                                               const MCSubtargetInfo &STI,
                                               MCContext &Ctx) {
  return new RISCVDisassembler(STI, Ctx, T.createMCInstrInfo());
}

extern "C" LLVM_EXTERNAL_VISIBILITY void LLVMInitializeRISCVDisassembler() {
  // Register the disassembler for each target.
  TargetRegistry::RegisterMCDisassembler(getTheRISCV32Target(),
                                         createRISCVDisassembler);
  TargetRegistry::RegisterMCDisassembler(getTheRISCV64Target(),
                                         createRISCVDisassembler);
}

static DecodeStatus DecodeGPRRegisterClass(MCInst &Inst, uint32_t RegNo,
                                           uint64_t Address,
                                           const MCDisassembler *Decoder) {
  bool IsRVE = Decoder->getSubtargetInfo().hasFeature(RISCV::FeatureRVE);

  if (RegNo >= 32 || (IsRVE && RegNo >= 16))
    return MCDisassembler::Fail;

  MCRegister Reg = RISCV::X0 + RegNo;
  Inst.addOperand(MCOperand::createReg(Reg));
  return MCDisassembler::Success;
}

<<<<<<< HEAD
// LLVMGEN: need to this to compile new reg classes
static DecodeStatus DecodePulpV2RegisterClass(MCInst &Inst, uint64_t RegNo,
                                               uint64_t Address,
                                               const MCDisassembler *Decoder) {
  return DecodeGPRRegisterClass(Inst, RegNo, Address, Decoder);
}

static DecodeStatus DecodePulpV4RegisterClass(MCInst &Inst, uint64_t RegNo,
                                               uint64_t Address,
                                               const MCDisassembler *Decoder) {
  return DecodeGPRRegisterClass(Inst, RegNo, Address, Decoder);
=======
static DecodeStatus DecodeGPRX1X5RegisterClass(MCInst &Inst, uint32_t RegNo,
                                               uint64_t Address,
                                               const MCDisassembler *Decoder) {
  MCRegister Reg = RISCV::X0 + RegNo;
  if (Reg != RISCV::X1 && Reg != RISCV::X5)
    return MCDisassembler::Fail;

  Inst.addOperand(MCOperand::createReg(Reg));
  return MCDisassembler::Success;
>>>>>>> ef6d1ec0
}

static DecodeStatus DecodeFPR16RegisterClass(MCInst &Inst, uint32_t RegNo,
                                             uint64_t Address,
                                             const MCDisassembler *Decoder) {
  if (RegNo >= 32)
    return MCDisassembler::Fail;

  MCRegister Reg = RISCV::F0_H + RegNo;
  Inst.addOperand(MCOperand::createReg(Reg));
  return MCDisassembler::Success;
}

static DecodeStatus DecodeFPR32RegisterClass(MCInst &Inst, uint32_t RegNo,
                                             uint64_t Address,
                                             const MCDisassembler *Decoder) {
  if (RegNo >= 32)
    return MCDisassembler::Fail;

  MCRegister Reg = RISCV::F0_F + RegNo;
  Inst.addOperand(MCOperand::createReg(Reg));
  return MCDisassembler::Success;
}

static DecodeStatus DecodeFPR32CRegisterClass(MCInst &Inst, uint32_t RegNo,
                                              uint64_t Address,
                                              const MCDisassembler *Decoder) {
  if (RegNo >= 8) {
    return MCDisassembler::Fail;
  }
  MCRegister Reg = RISCV::F8_F + RegNo;
  Inst.addOperand(MCOperand::createReg(Reg));
  return MCDisassembler::Success;
}

static DecodeStatus DecodeFPR64RegisterClass(MCInst &Inst, uint32_t RegNo,
                                             uint64_t Address,
                                             const MCDisassembler *Decoder) {
  if (RegNo >= 32)
    return MCDisassembler::Fail;

  MCRegister Reg = RISCV::F0_D + RegNo;
  Inst.addOperand(MCOperand::createReg(Reg));
  return MCDisassembler::Success;
}

static DecodeStatus DecodeFPR64CRegisterClass(MCInst &Inst, uint32_t RegNo,
                                              uint64_t Address,
                                              const MCDisassembler *Decoder) {
  if (RegNo >= 8) {
    return MCDisassembler::Fail;
  }
  MCRegister Reg = RISCV::F8_D + RegNo;
  Inst.addOperand(MCOperand::createReg(Reg));
  return MCDisassembler::Success;
}

static DecodeStatus DecodeGPRNoX0RegisterClass(MCInst &Inst, uint32_t RegNo,
                                               uint64_t Address,
                                               const MCDisassembler *Decoder) {
  if (RegNo == 0) {
    return MCDisassembler::Fail;
  }

  return DecodeGPRRegisterClass(Inst, RegNo, Address, Decoder);
}

static DecodeStatus
DecodeGPRNoX0X2RegisterClass(MCInst &Inst, uint64_t RegNo, uint32_t Address,
                             const MCDisassembler *Decoder) {
  if (RegNo == 2) {
    return MCDisassembler::Fail;
  }

  return DecodeGPRNoX0RegisterClass(Inst, RegNo, Address, Decoder);
}

static DecodeStatus DecodeGPRCRegisterClass(MCInst &Inst, uint32_t RegNo,
                                            uint64_t Address,
                                            const MCDisassembler *Decoder) {
  if (RegNo >= 8)
    return MCDisassembler::Fail;

  MCRegister Reg = RISCV::X8 + RegNo;
  Inst.addOperand(MCOperand::createReg(Reg));
  return MCDisassembler::Success;
}

static DecodeStatus DecodeGPRPairRegisterClass(MCInst &Inst, uint32_t RegNo,
                                               uint64_t Address,
                                               const MCDisassembler *Decoder) {
  if (RegNo >= 32 || RegNo & 1)
    return MCDisassembler::Fail;

  MCRegister Reg = RISCV::X0 + RegNo;
  Inst.addOperand(MCOperand::createReg(Reg));
  return MCDisassembler::Success;
}

static DecodeStatus DecodeSR07RegisterClass(MCInst &Inst, uint64_t RegNo,
                                            uint64_t Address,
                                            const void *Decoder) {
  if (RegNo >= 8)
    return MCDisassembler::Fail;

  MCRegister Reg = (RegNo < 2) ? (RegNo + RISCV::X8) : (RegNo - 2 + RISCV::X18);
  Inst.addOperand(MCOperand::createReg(Reg));
  return MCDisassembler::Success;
}

static DecodeStatus DecodeVRRegisterClass(MCInst &Inst, uint32_t RegNo,
                                          uint64_t Address,
                                          const MCDisassembler *Decoder) {
  if (RegNo >= 32)
    return MCDisassembler::Fail;

  MCRegister Reg = RISCV::V0 + RegNo;
  Inst.addOperand(MCOperand::createReg(Reg));
  return MCDisassembler::Success;
}

static DecodeStatus DecodeVRM2RegisterClass(MCInst &Inst, uint32_t RegNo,
                                            uint64_t Address,
                                            const MCDisassembler *Decoder) {
  if (RegNo >= 32 || RegNo % 2)
    return MCDisassembler::Fail;

  const RISCVDisassembler *Dis =
      static_cast<const RISCVDisassembler *>(Decoder);
  const MCRegisterInfo *RI = Dis->getContext().getRegisterInfo();
  MCRegister Reg =
      RI->getMatchingSuperReg(RISCV::V0 + RegNo, RISCV::sub_vrm1_0,
                              &RISCVMCRegisterClasses[RISCV::VRM2RegClassID]);

  Inst.addOperand(MCOperand::createReg(Reg));
  return MCDisassembler::Success;
}

static DecodeStatus DecodeVRM4RegisterClass(MCInst &Inst, uint32_t RegNo,
                                            uint64_t Address,
                                            const MCDisassembler *Decoder) {
  if (RegNo >= 32 || RegNo % 4)
    return MCDisassembler::Fail;

  const RISCVDisassembler *Dis =
      static_cast<const RISCVDisassembler *>(Decoder);
  const MCRegisterInfo *RI = Dis->getContext().getRegisterInfo();
  MCRegister Reg =
      RI->getMatchingSuperReg(RISCV::V0 + RegNo, RISCV::sub_vrm1_0,
                              &RISCVMCRegisterClasses[RISCV::VRM4RegClassID]);

  Inst.addOperand(MCOperand::createReg(Reg));
  return MCDisassembler::Success;
}

static DecodeStatus DecodeVRM8RegisterClass(MCInst &Inst, uint32_t RegNo,
                                            uint64_t Address,
                                            const MCDisassembler *Decoder) {
  if (RegNo >= 32 || RegNo % 8)
    return MCDisassembler::Fail;

  const RISCVDisassembler *Dis =
      static_cast<const RISCVDisassembler *>(Decoder);
  const MCRegisterInfo *RI = Dis->getContext().getRegisterInfo();
  MCRegister Reg =
      RI->getMatchingSuperReg(RISCV::V0 + RegNo, RISCV::sub_vrm1_0,
                              &RISCVMCRegisterClasses[RISCV::VRM8RegClassID]);

  Inst.addOperand(MCOperand::createReg(Reg));
  return MCDisassembler::Success;
}

static DecodeStatus decodeVMaskReg(MCInst &Inst, uint64_t RegNo,
                                   uint64_t Address,
                                   const MCDisassembler *Decoder) {
  if (RegNo > 2) {
    return MCDisassembler::Fail;
  }
  MCRegister Reg = (RegNo == 0) ? RISCV::V0 : RISCV::NoRegister;

  Inst.addOperand(MCOperand::createReg(Reg));
  return MCDisassembler::Success;
}

template <unsigned N>
static DecodeStatus decodeUImmOperand(MCInst &Inst, uint32_t Imm,
                                      int64_t Address,
                                      const MCDisassembler *Decoder) {
  assert(isUInt<N>(Imm) && "Invalid immediate");
  Inst.addOperand(MCOperand::createImm(Imm));
  return MCDisassembler::Success;
}

template <unsigned N>
static DecodeStatus decodeUImmNonZeroOperand(MCInst &Inst, uint32_t Imm,
                                             int64_t Address,
                                             const MCDisassembler *Decoder) {
  if (Imm == 0)
    return MCDisassembler::Fail;
  return decodeUImmOperand<N>(Inst, Imm, Address, Decoder);
}

template <unsigned N>
static DecodeStatus decodeSImmOperand(MCInst &Inst, uint32_t Imm,
                                      int64_t Address,
                                      const MCDisassembler *Decoder) {
  assert(isUInt<N>(Imm) && "Invalid immediate");
  // Sign-extend the number in the bottom N bits of Imm
  Inst.addOperand(MCOperand::createImm(SignExtend64<N>(Imm)));
  return MCDisassembler::Success;
}

template <unsigned N>
static DecodeStatus decodeSImmNonZeroOperand(MCInst &Inst, uint32_t Imm,
                                             int64_t Address,
                                             const MCDisassembler *Decoder) {
  if (Imm == 0)
    return MCDisassembler::Fail;
  return decodeSImmOperand<N>(Inst, Imm, Address, Decoder);
}

template <unsigned N>
static DecodeStatus decodeSImmOperandAndLsl1(MCInst &Inst, uint32_t Imm,
                                             int64_t Address,
                                             const MCDisassembler *Decoder) {
  assert(isUInt<N>(Imm) && "Invalid immediate");
  // Sign-extend the number in the bottom N bits of Imm after accounting for
  // the fact that the N bit immediate is stored in N-1 bits (the LSB is
  // always zero)
  Inst.addOperand(MCOperand::createImm(SignExtend64<N>(Imm << 1)));
  return MCDisassembler::Success;
}

static DecodeStatus decodeCLUIImmOperand(MCInst &Inst, uint32_t Imm,
                                         int64_t Address,
                                         const MCDisassembler *Decoder) {
  assert(isUInt<6>(Imm) && "Invalid immediate");
  if (Imm > 31) {
    Imm = (SignExtend64<6>(Imm) & 0xfffff);
  }
  Inst.addOperand(MCOperand::createImm(Imm));
  return MCDisassembler::Success;
}

static DecodeStatus decodeFRMArg(MCInst &Inst, uint32_t Imm, int64_t Address,
                                 const MCDisassembler *Decoder) {
  assert(isUInt<3>(Imm) && "Invalid immediate");
  if (!llvm::RISCVFPRndMode::isValidRoundingMode(Imm))
    return MCDisassembler::Fail;

  Inst.addOperand(MCOperand::createImm(Imm));
  return MCDisassembler::Success;
}

static DecodeStatus decodeRVCInstrRdRs1ImmZero(MCInst &Inst, uint32_t Insn,
                                               uint64_t Address,
                                               const MCDisassembler *Decoder);

static DecodeStatus decodeRVCInstrRdSImm(MCInst &Inst, uint32_t Insn,
                                         uint64_t Address,
                                         const MCDisassembler *Decoder);

static DecodeStatus decodeRVCInstrRdRs1UImm(MCInst &Inst, uint32_t Insn,
                                            uint64_t Address,
                                            const MCDisassembler *Decoder);

static DecodeStatus decodeRVCInstrRdRs2(MCInst &Inst, uint32_t Insn,
                                        uint64_t Address,
                                        const MCDisassembler *Decoder);

static DecodeStatus decodeRVCInstrRdRs1Rs2(MCInst &Inst, uint32_t Insn,
                                           uint64_t Address,
                                           const MCDisassembler *Decoder);

static DecodeStatus decodeXTHeadMemPair(MCInst &Inst, uint32_t Insn,
                                        uint64_t Address,
                                        const MCDisassembler *Decoder);

static DecodeStatus decodeZcmpRlist(MCInst &Inst, unsigned Imm,
                                    uint64_t Address, const void *Decoder);

static DecodeStatus decodeRegReg(MCInst &Inst, uint32_t Insn, uint64_t Address,
                                 const MCDisassembler *Decoder);

static DecodeStatus decodeZcmpSpimm(MCInst &Inst, unsigned Imm,
                                    uint64_t Address, const void *Decoder);

static DecodeStatus decodeCSSPushPopchk(MCInst &Inst, uint32_t Insn,
                                        uint64_t Address,
                                        const MCDisassembler *Decoder);

#include "RISCVGenDisassemblerTables.inc"

static DecodeStatus decodeRVCInstrRdRs1ImmZero(MCInst &Inst, uint32_t Insn,
                                               uint64_t Address,
                                               const MCDisassembler *Decoder) {
  uint32_t Rd = fieldFromInstruction(Insn, 7, 5);
  DecodeStatus Result = DecodeGPRNoX0RegisterClass(Inst, Rd, Address, Decoder);
  (void)Result;
  assert(Result == MCDisassembler::Success && "Invalid register");
  Inst.addOperand(Inst.getOperand(0));
  Inst.addOperand(MCOperand::createImm(0));
  return MCDisassembler::Success;
}

static DecodeStatus decodeCSSPushPopchk(MCInst &Inst, uint32_t Insn,
                                        uint64_t Address,
                                        const MCDisassembler *Decoder) {
  uint32_t Rs1 = fieldFromInstruction(Insn, 7, 5);
  DecodeStatus Result = DecodeGPRX1X5RegisterClass(Inst, Rs1, Address, Decoder);
  (void)Result;
  assert(Result == MCDisassembler::Success && "Invalid register");
  return MCDisassembler::Success;
}

static DecodeStatus decodeRVCInstrRdSImm(MCInst &Inst, uint32_t Insn,
                                         uint64_t Address,
                                         const MCDisassembler *Decoder) {
  Inst.addOperand(MCOperand::createReg(RISCV::X0));
  uint32_t SImm6 =
      fieldFromInstruction(Insn, 12, 1) << 5 | fieldFromInstruction(Insn, 2, 5);
  DecodeStatus Result = decodeSImmOperand<6>(Inst, SImm6, Address, Decoder);
  (void)Result;
  assert(Result == MCDisassembler::Success && "Invalid immediate");
  return MCDisassembler::Success;
}

static DecodeStatus decodeRVCInstrRdRs1UImm(MCInst &Inst, uint32_t Insn,
                                            uint64_t Address,
                                            const MCDisassembler *Decoder) {
  Inst.addOperand(MCOperand::createReg(RISCV::X0));
  Inst.addOperand(Inst.getOperand(0));
  uint32_t UImm6 =
      fieldFromInstruction(Insn, 12, 1) << 5 | fieldFromInstruction(Insn, 2, 5);
  DecodeStatus Result = decodeUImmOperand<6>(Inst, UImm6, Address, Decoder);
  (void)Result;
  assert(Result == MCDisassembler::Success && "Invalid immediate");
  return MCDisassembler::Success;
}

static DecodeStatus decodeRVCInstrRdRs2(MCInst &Inst, uint32_t Insn,
                                        uint64_t Address,
                                        const MCDisassembler *Decoder) {
  uint32_t Rd = fieldFromInstruction(Insn, 7, 5);
  uint32_t Rs2 = fieldFromInstruction(Insn, 2, 5);
  DecodeGPRRegisterClass(Inst, Rd, Address, Decoder);
  DecodeGPRRegisterClass(Inst, Rs2, Address, Decoder);
  return MCDisassembler::Success;
}

static DecodeStatus decodeRVCInstrRdRs1Rs2(MCInst &Inst, uint32_t Insn,
                                           uint64_t Address,
                                           const MCDisassembler *Decoder) {
  uint32_t Rd = fieldFromInstruction(Insn, 7, 5);
  uint32_t Rs2 = fieldFromInstruction(Insn, 2, 5);
  DecodeGPRRegisterClass(Inst, Rd, Address, Decoder);
  Inst.addOperand(Inst.getOperand(0));
  DecodeGPRRegisterClass(Inst, Rs2, Address, Decoder);
  return MCDisassembler::Success;
}

static DecodeStatus decodeXTHeadMemPair(MCInst &Inst, uint32_t Insn,
                                        uint64_t Address,
                                        const MCDisassembler *Decoder) {
  uint32_t Rd1 = fieldFromInstruction(Insn, 7, 5);
  uint32_t Rs1 = fieldFromInstruction(Insn, 15, 5);
  uint32_t Rd2 = fieldFromInstruction(Insn, 20, 5);
  uint32_t UImm2 = fieldFromInstruction(Insn, 25, 2);
  DecodeGPRRegisterClass(Inst, Rd1, Address, Decoder);
  DecodeGPRRegisterClass(Inst, Rd2, Address, Decoder);
  DecodeGPRRegisterClass(Inst, Rs1, Address, Decoder);
  DecodeStatus Result = decodeUImmOperand<2>(Inst, UImm2, Address, Decoder);
  (void)Result;
  assert(Result == MCDisassembler::Success && "Invalid immediate");

  // Disassemble the final operand which is implicit.
  unsigned Opcode = Inst.getOpcode();
  bool IsWordOp = (Opcode == RISCV::TH_LWD || Opcode == RISCV::TH_LWUD ||
                   Opcode == RISCV::TH_SWD);
  if (IsWordOp)
    Inst.addOperand(MCOperand::createImm(3));
  else
    Inst.addOperand(MCOperand::createImm(4));

  return MCDisassembler::Success;
}

static DecodeStatus decodeZcmpRlist(MCInst &Inst, unsigned Imm,
                                    uint64_t Address, const void *Decoder) {
  if (Imm <= 3)
    return MCDisassembler::Fail;
  Inst.addOperand(MCOperand::createImm(Imm));
  return MCDisassembler::Success;
}

static DecodeStatus decodeRegReg(MCInst &Inst, uint32_t Insn, uint64_t Address,
                                 const MCDisassembler *Decoder) {
  uint32_t Rs1 = fieldFromInstruction(Insn, 0, 5);
  uint32_t Rs2 = fieldFromInstruction(Insn, 5, 5);
  DecodeGPRRegisterClass(Inst, Rs1, Address, Decoder);
  DecodeGPRRegisterClass(Inst, Rs2, Address, Decoder);
  return MCDisassembler::Success;
}

static DecodeStatus decodeZcmpSpimm(MCInst &Inst, unsigned Imm,
                                    uint64_t Address, const void *Decoder) {
  Inst.addOperand(MCOperand::createImm(Imm));
  return MCDisassembler::Success;
}

// Add implied SP operand for C.*SP compressed instructions. The SP operand
// isn't explicitly encoded in the instruction.
void RISCVDisassembler::addSPOperands(MCInst &MI) const {
  const MCInstrDesc &MCID = MCII->get(MI.getOpcode());
  for (unsigned i = 0; i < MCID.getNumOperands(); i++)
    if (MCID.operands()[i].RegClass == RISCV::SPRegClassID)
      MI.insert(MI.begin() + i, MCOperand::createReg(RISCV::X2));
}

DecodeStatus RISCVDisassembler::getInstruction(MCInst &MI, uint64_t &Size,
                                               ArrayRef<uint8_t> Bytes,
                                               uint64_t Address,
                                               raw_ostream &CS) const {
  // TODO: This will need modification when supporting instruction set
  // extensions with instructions > 32-bits (up to 176 bits wide).
  uint32_t Insn;
  DecodeStatus Result;

#define TRY_TO_DECODE_WITH_ADDITIONAL_OPERATION(FEATURE_CHECKS, DECODER_TABLE, \
                                                DESC, ADDITIONAL_OPERATION)    \
  do {                                                                         \
    if (FEATURE_CHECKS) {                                                      \
      LLVM_DEBUG(dbgs() << "Trying " DESC ":\n");                              \
      Result = decodeInstruction(DECODER_TABLE, MI, Insn, Address, this, STI); \
      if (Result != MCDisassembler::Fail) {                                    \
        ADDITIONAL_OPERATION;                                                  \
        return Result;                                                         \
      }                                                                        \
    }                                                                          \
  } while (false)
#define TRY_TO_DECODE_AND_ADD_SP(FEATURE_CHECKS, DECODER_TABLE, DESC)          \
  TRY_TO_DECODE_WITH_ADDITIONAL_OPERATION(FEATURE_CHECKS, DECODER_TABLE, DESC, \
                                          addSPOperands(MI))
#define TRY_TO_DECODE(FEATURE_CHECKS, DECODER_TABLE, DESC)                     \
  TRY_TO_DECODE_WITH_ADDITIONAL_OPERATION(FEATURE_CHECKS, DECODER_TABLE, DESC, \
                                          (void)nullptr)
#define TRY_TO_DECODE_FEATURE(FEATURE, DECODER_TABLE, DESC)                    \
  TRY_TO_DECODE(STI.hasFeature(FEATURE), DECODER_TABLE, DESC)

  // It's a 32 bit instruction if bit 0 and 1 are 1.
  if ((Bytes[0] & 0x3) == 0x3) {
    if (Bytes.size() < 4) {
      Size = 0;
      return MCDisassembler::Fail;
    }
    Size = 4;

    Insn = support::endian::read32le(Bytes.data());

    TRY_TO_DECODE(STI.hasFeature(RISCV::FeatureStdExtZdinx) &&
                      !STI.hasFeature(RISCV::Feature64Bit),
                  DecoderTableRV32Zdinx32,
                  "RV32Zdinx table (Double in Integer and rv32)");
    TRY_TO_DECODE(STI.hasFeature(RISCV::FeatureStdExtZacas) &&
                      !STI.hasFeature(RISCV::Feature64Bit),
                  DecoderTableRV32Zacas32,
                  "RV32Zacas table (Compare-And-Swap and rv32)");
    TRY_TO_DECODE_FEATURE(RISCV::FeatureStdExtZfinx, DecoderTableRVZfinx32,
                          "RVZfinx table (Float in Integer)");
    TRY_TO_DECODE_FEATURE(RISCV::FeatureVendorXVentanaCondOps,
                          DecoderTableXVentana32, "Ventana custom opcode table");
    TRY_TO_DECODE_FEATURE(RISCV::FeatureVendorXTHeadBa, DecoderTableXTHeadBa32,
                          "XTHeadBa custom opcode table");
    TRY_TO_DECODE_FEATURE(RISCV::FeatureVendorXTHeadBb, DecoderTableXTHeadBb32,
                          "XTHeadBb custom opcode table");
    TRY_TO_DECODE_FEATURE(RISCV::FeatureVendorXTHeadBs, DecoderTableXTHeadBs32,
                          "XTHeadBs custom opcode table");
    TRY_TO_DECODE_FEATURE(RISCV::FeatureVendorXTHeadCondMov,
                          DecoderTableXTHeadCondMov32,
                          "XTHeadCondMov custom opcode table");
    TRY_TO_DECODE_FEATURE(RISCV::FeatureVendorXTHeadCmo, DecoderTableXTHeadCmo32,
                          "XTHeadCmo custom opcode table");
    TRY_TO_DECODE_FEATURE(RISCV::FeatureVendorXTHeadFMemIdx,
                          DecoderTableXTHeadFMemIdx32,
                          "XTHeadFMemIdx custom opcode table");
    TRY_TO_DECODE_FEATURE(RISCV::FeatureVendorXTHeadMac, DecoderTableXTHeadMac32,
                          "XTHeadMac custom opcode table");
    TRY_TO_DECODE_FEATURE(RISCV::FeatureVendorXTHeadMemIdx,
                          DecoderTableXTHeadMemIdx32,
                          "XTHeadMemIdx custom opcode table");
    TRY_TO_DECODE_FEATURE(RISCV::FeatureVendorXTHeadMemPair,
                          DecoderTableXTHeadMemPair32,
                          "XTHeadMemPair custom opcode table");
    TRY_TO_DECODE_FEATURE(RISCV::FeatureVendorXTHeadSync,
                          DecoderTableXTHeadSync32,
                          "XTHeadSync custom opcode table");
    TRY_TO_DECODE_FEATURE(RISCV::FeatureVendorXTHeadVdot, DecoderTableXTHeadVdot32,
                          "XTHeadVdot custom opcode table");
    TRY_TO_DECODE_FEATURE(RISCV::FeatureVendorXSfvcp, DecoderTableXSfvcp32,
                          "SiFive VCIX custom opcode table");
    TRY_TO_DECODE_FEATURE(
        RISCV::FeatureVendorXSfvqmaccdod, DecoderTableXSfvqmaccdod32,
        "SiFive Matrix Multiplication (2x8 and 8x2) Instruction opcode table");
    TRY_TO_DECODE_FEATURE(
        RISCV::FeatureVendorXSfvqmaccqoq, DecoderTableXSfvqmaccqoq32,
        "SiFive Matrix Multiplication (4x8 and 8x4) Instruction opcode table");
    TRY_TO_DECODE_FEATURE(
        RISCV::FeatureVendorXSfvfwmaccqqq, DecoderTableXSfvfwmaccqqq32,
        "SiFive Matrix Multiplication Instruction opcode table");
    TRY_TO_DECODE_FEATURE(
        RISCV::FeatureVendorXSfvfnrclipxfqf, DecoderTableXSfvfnrclipxfqf32,
        "SiFive FP32-to-int8 Ranged Clip Instructions opcode table");
    TRY_TO_DECODE_FEATURE(RISCV::FeatureVendorXCVbitmanip,
                          DecoderTableXCVbitmanip32,
                          "CORE-V Bit Manipulation custom opcode table");
    TRY_TO_DECODE_FEATURE(RISCV::FeatureVendorXCVelw, DecoderTableXCVelw32,
                          "CORE-V Event load custom opcode table");
    TRY_TO_DECODE_FEATURE(RISCV::FeatureVendorXCVmac, DecoderTableXCVmac32,
                          "CORE-V MAC custom opcode table");
    TRY_TO_DECODE_FEATURE(RISCV::FeatureVendorXCVmem, DecoderTableXCVmem32,
                          "CORE-V MEM custom opcode table");
    TRY_TO_DECODE_FEATURE(RISCV::FeatureVendorXCValu, DecoderTableXCValu32,
                          "CORE-V ALU custom opcode table");
    TRY_TO_DECODE_FEATURE(RISCV::FeatureVendorXCVsimd, DecoderTableXCVsimd32,
                          "CORE-V SIMD extensions custom opcode table");
    TRY_TO_DECODE_FEATURE(RISCV::FeatureVendorXCVbi, DecoderTableXCVbi32,
                          "CORE-V Immediate Branching custom opcode table");
    TRY_TO_DECODE(true, DecoderTable32, "RISCV32 table");

    return MCDisassembler::Fail;
  }

  if (Bytes.size() < 2) {
    Size = 0;
    return MCDisassembler::Fail;
  }
  Size = 2;

  Insn = support::endian::read16le(Bytes.data());
  TRY_TO_DECODE_AND_ADD_SP(!STI.hasFeature(RISCV::Feature64Bit),
                           DecoderTableRISCV32Only_16,
                           "RISCV32Only_16 table (16-bit Instruction)");
  TRY_TO_DECODE_FEATURE(RISCV::FeatureStdExtZicfiss, DecoderTableZicfiss16,
                        "RVZicfiss table (Shadow Stack)");
  TRY_TO_DECODE_FEATURE(RISCV::FeatureStdExtZcmt, DecoderTableRVZcmt16,
                        "Zcmt table (16-bit Table Jump Instructions)");
  TRY_TO_DECODE_FEATURE(
      RISCV::FeatureStdExtZcmp, DecoderTableRVZcmp16,
      "Zcmp table (16-bit Push/Pop & Double Move Instructions)");
  TRY_TO_DECODE_AND_ADD_SP(true, DecoderTable16,
                           "RISCV_C table (16-bit Instruction)");

  return MCDisassembler::Fail;
}<|MERGE_RESOLUTION|>--- conflicted
+++ resolved
@@ -74,7 +74,6 @@
   return MCDisassembler::Success;
 }
 
-<<<<<<< HEAD
 // LLVMGEN: need to this to compile new reg classes
 static DecodeStatus DecodePulpV2RegisterClass(MCInst &Inst, uint64_t RegNo,
                                                uint64_t Address,
@@ -86,7 +85,6 @@
                                                uint64_t Address,
                                                const MCDisassembler *Decoder) {
   return DecodeGPRRegisterClass(Inst, RegNo, Address, Decoder);
-=======
 static DecodeStatus DecodeGPRX1X5RegisterClass(MCInst &Inst, uint32_t RegNo,
                                                uint64_t Address,
                                                const MCDisassembler *Decoder) {
@@ -96,7 +94,6 @@
 
   Inst.addOperand(MCOperand::createReg(Reg));
   return MCDisassembler::Success;
->>>>>>> ef6d1ec0
 }
 
 static DecodeStatus DecodeFPR16RegisterClass(MCInst &Inst, uint32_t RegNo,
