//===-- RISCVFeatures.td - RISC-V Features and Extensions --*- tablegen -*-===//
//
// Part of the LLVM Project, under the Apache License v2.0 with LLVM Exceptions.
// See https://llvm.org/LICENSE.txt for license information.
// SPDX-License-Identifier: Apache-2.0 WITH LLVM-exception
//
//===----------------------------------------------------------------------===//

//===----------------------------------------------------------------------===//
// RISC-V subtarget features and instruction predicates.
//===----------------------------------------------------------------------===//

// Subclass of SubtargetFeature to be used when the feature is also a RISC-V
// extension. Extensions have a version and may be experimental.
//
// name      - Name of the extension in lower case.
// major     - Major version of extension.
// minor     - Minor version of extension.
// desc      - Description of extension.
// implies   - Extensions or features implied by this extension.
// fieldname - name of field to create in RISCVSubtarget. By default replaces
//             uses the record name by replacing Feature with Has.
// value     - Value to assign to the field in RISCVSubtarget when this
//             extension is enabled. Usually "true", but can be changed.
class RISCVExtension<string name, int major, int minor, string desc,
                     list<SubtargetFeature> implies = [],
                     string fieldname = !subst("Feature", "Has", NAME),
                     string value = "true">
    : SubtargetFeature<name, fieldname, value, desc, implies> {
  // MajorVersion - The major version for this extension.
  int MajorVersion = major;

  // MinorVersion - The minor version for this extension.
  int MinorVersion = minor;

  // Experimental - Does extension require -menable-experimental-extensions.
  bit Experimental = false;
}

// The groupID/bitmask of RISCVExtension is used to retrieve a specific bit value 
// from __riscv_feature_bits based on the groupID and bitmask.
// groupID - groupID of extension
// bitPos  - bit position of extension bitmask
class RISCVExtensionBitmask<bits<3> groupID, int bitPos> {
    int GroupID = groupID;
    int BitPos = bitPos;
}

// Version of RISCVExtension to be used for Experimental extensions. This
// sets the Experimental flag and prepends experimental- to the -mattr name.
class RISCVExperimentalExtension<string name, int major, int minor, string desc,
                                 list<RISCVExtension> implies = [],
                                 string fieldname = !subst("Feature", "Has", NAME),
                                 string value = "true">
    : RISCVExtension<"experimental-"#name, major, minor, desc, implies,
                     fieldname, value> {
  let Experimental = true;
}

// Integer Extensions

def FeatureStdExtI
    : RISCVExtension<"i", 2, 1,
                     "'I' (Base Integer Instruction Set)">,
      RISCVExtensionBitmask<0, 8>;

def FeatureStdExtE
    : RISCVExtension<"e", 2, 0,
                     "Implements RV{32,64}E (provides 16 rather than 32 GPRs)">;

def FeatureStdExtZic64b
    : RISCVExtension<"zic64b", 1, 0,
                     "'Zic64b' (Cache Block Size Is 64 Bytes)">;

def FeatureStdExtZicbom
    : RISCVExtension<"zicbom", 1, 0,
                     "'Zicbom' (Cache-Block Management Instructions)">;
def HasStdExtZicbom : Predicate<"Subtarget->hasStdExtZicbom()">,
                      AssemblerPredicate<(all_of FeatureStdExtZicbom),
                          "'Zicbom' (Cache-Block Management Instructions)">;

def FeatureStdExtZicbop
    : RISCVExtension<"zicbop", 1, 0,
                     "'Zicbop' (Cache-Block Prefetch Instructions)">;
def HasStdExtZicbop : Predicate<"Subtarget->hasStdExtZicbop()">,
                      AssemblerPredicate<(all_of FeatureStdExtZicbop),
                          "'Zicbop' (Cache-Block Prefetch Instructions)">;

def FeatureStdExtZicboz
    : RISCVExtension<"zicboz", 1, 0,
                     "'Zicboz' (Cache-Block Zero Instructions)">,
      RISCVExtensionBitmask<0, 37>;
def HasStdExtZicboz : Predicate<"Subtarget->hasStdExtZicboz()">,
                      AssemblerPredicate<(all_of FeatureStdExtZicboz),
                          "'Zicboz' (Cache-Block Zero Instructions)">;

def FeatureStdExtZiccamoa
    : RISCVExtension<"ziccamoa", 1, 0,
                     "'Ziccamoa' (Main Memory Supports All Atomics in A)">;

def FeatureStdExtZiccif
    : RISCVExtension<"ziccif", 1, 0,
                     "'Ziccif' (Main Memory Supports Instruction Fetch with Atomicity Requirement)">;

def FeatureStdExtZicclsm
    : RISCVExtension<"zicclsm", 1, 0,
                     "'Zicclsm' (Main Memory Supports Misaligned Loads/Stores)">;

def FeatureStdExtZiccrse
    : RISCVExtension<"ziccrse", 1, 0,
                     "'Ziccrse' (Main Memory Supports Forward Progress on LR/SC Sequences)">;

def FeatureStdExtZicsr
    : RISCVExtension<"zicsr", 2, 0,
                     "'zicsr' (CSRs)">;
def HasStdExtZicsr : Predicate<"Subtarget->hasStdExtZicsr()">,
                     AssemblerPredicate<(all_of FeatureStdExtZicsr),
                                        "'Zicsr' (CSRs)">;

def FeatureStdExtZicntr
    : RISCVExtension<"zicntr", 2, 0,
                     "'Zicntr' (Base Counters and Timers)",
                       [FeatureStdExtZicsr]>;

def FeatureStdExtZicond
    : RISCVExtension<"zicond", 1, 0,
                     "'Zicond' (Integer Conditional Operations)">,
      RISCVExtensionBitmask<0, 38>;
def HasStdExtZicond : Predicate<"Subtarget->hasStdExtZicond()">,
                      AssemblerPredicate<(all_of FeatureStdExtZicond),
                          "'Zicond' (Integer Conditional Operations)">;

def FeatureStdExtZifencei
    : RISCVExtension<"zifencei", 2, 0,
                     "'Zifencei' (fence.i)">;
def HasStdExtZifencei : Predicate<"Subtarget->hasStdExtZifencei()">,
                        AssemblerPredicate<(all_of FeatureStdExtZifencei),
                                           "'Zifencei' (fence.i)">;

def FeatureStdExtZihintpause
    : RISCVExtension<"zihintpause", 2, 0,
                     "'Zihintpause' (Pause Hint)">,
      RISCVExtensionBitmask<0, 40>;
def HasStdExtZihintpause : Predicate<"Subtarget->hasStdExtZihintpause()">,
                           AssemblerPredicate<(all_of FeatureStdExtZihintpause),
                                              "'Zihintpause' (Pause Hint)">;

def FeatureStdExtZihintntl
    : RISCVExtension<"zihintntl", 1, 0,
                     "'Zihintntl' (Non-Temporal Locality Hints)">,
      RISCVExtensionBitmask<0, 39>;
def HasStdExtZihintntl : Predicate<"Subtarget->hasStdExtZihintntl()">,
                         AssemblerPredicate<(all_of FeatureStdExtZihintntl),
                             "'Zihintntl' (Non-Temporal Locality Hints)">;

def FeatureStdExtZihpm
    : RISCVExtension<"zihpm", 2, 0,
                     "'Zihpm' (Hardware Performance Counters)",
                     [FeatureStdExtZicsr]>;

def FeatureStdExtZimop : RISCVExtension<"zimop", 1, 0,
                                        "'Zimop' (May-Be-Operations)">;
def HasStdExtZimop : Predicate<"Subtarget->hasStdExtZimop()">,
                     AssemblerPredicate<(all_of FeatureStdExtZimop),
                                        "'Zimop' (May-Be-Operations)">;

def FeatureStdExtZicfilp
    : RISCVExperimentalExtension<"zicfilp", 1, 0,
                                 "'Zicfilp' (Landing pad)",
                                 [FeatureStdExtZicsr]>;
def HasStdExtZicfilp : Predicate<"Subtarget->hasStdExtZicfilp()">,
                       AssemblerPredicate<(all_of FeatureStdExtZicfilp),
                                          "'Zicfilp' (Landing pad)">;
def NoStdExtZicfilp : Predicate<"!Subtarget->hasStdExtZicfilp()">,
                      AssemblerPredicate<(all_of (not FeatureStdExtZicfilp))>;

def FeatureStdExtZicfiss
    : RISCVExperimentalExtension<"zicfiss", 1, 0,
                                 "'Zicfiss' (Shadow stack)",
                                 [FeatureStdExtZicsr, FeatureStdExtZimop]>;
def HasStdExtZicfiss : Predicate<"Subtarget->hasStdExtZicfiss()">,
                       AssemblerPredicate<(all_of FeatureStdExtZicfiss),
                                          "'Zicfiss' (Shadow stack)">;
def NoHasStdExtZicfiss : Predicate<"!Subtarget->hasStdExtZicfiss()">;

// Multiply Extensions

def FeatureStdExtZmmul
    : RISCVExtension<"zmmul", 1, 0,
                     "'Zmmul' (Integer Multiplication)">;
def HasStdExtZmmul : Predicate<"Subtarget->hasStdExtZmmul()">,
                     AssemblerPredicate<(all_of FeatureStdExtZmmul),
                     "'Zmmul' (Integer Multiplication)">;

def FeatureStdExtM
    : RISCVExtension<"m", 2, 0,
                     "'M' (Integer Multiplication and Division)",
                     [FeatureStdExtZmmul]>,
      RISCVExtensionBitmask<0, 12>;
def HasStdExtM : Predicate<"Subtarget->hasStdExtM()">,
                 AssemblerPredicate<(all_of FeatureStdExtM),
                     "'M' (Integer Multiplication and Division)">;

// Atomic Extensions

def FeatureStdExtA
    : RISCVExtension<"a", 2, 1,
                     "'A' (Atomic Instructions)">,
      RISCVExtensionBitmask<0, 0>;
def HasStdExtA : Predicate<"Subtarget->hasStdExtA()">,
                 AssemblerPredicate<(all_of FeatureStdExtA),
                                    "'A' (Atomic Instructions)">;

def FeatureStdExtZtso
    : RISCVExtension<"ztso", 1, 0,
                     "'Ztso' (Memory Model - Total Store Order)">,
      RISCVExtensionBitmask<0, 47>;
def HasStdExtZtso : Predicate<"Subtarget->hasStdExtZtso()">,
                    AssemblerPredicate<(all_of FeatureStdExtZtso),
                        "'Ztso' (Memory Model - Total Store Order)">;
def NotHasStdExtZtso : Predicate<"!Subtarget->hasStdExtZtso()">;

def FeatureStdExtZa64rs : RISCVExtension<"za64rs", 1, 0,
                                         "'Za64rs' (Reservation Set Size of at Most 64 Bytes)">;

def FeatureStdExtZa128rs : RISCVExtension<"za128rs", 1, 0,
                                          "'Za128rs' (Reservation Set Size of at Most 128 Bytes)">;

def FeatureStdExtZaamo
    : RISCVExtension<"zaamo", 1, 0,
                     "'Zaamo' (Atomic Memory Operations)">;
def HasStdExtAOrZaamo
    : Predicate<"Subtarget->hasStdExtA() || Subtarget->hasStdExtZaamo()">,
      AssemblerPredicate<(any_of FeatureStdExtA, FeatureStdExtZaamo),
                         "'A' (Atomic Instructions) or "
                         "'Zaamo' (Atomic Memory Operations)">;

def FeatureStdExtZabha
    : RISCVExtension<"zabha", 1, 0,
                     "'Zabha' (Byte and Halfword Atomic Memory Operations)">;
def HasStdExtZabha : Predicate<"Subtarget->hasStdExtZabha()">,
                     AssemblerPredicate<(all_of FeatureStdExtZabha),
                         "'Zabha' (Byte and Halfword Atomic Memory Operations)">;

def FeatureStdExtZacas
    : RISCVExperimentalExtension<"zacas", 1, 0,
                                 "'Zacas' (Atomic Compare-And-Swap Instructions)">,
      RISCVExtensionBitmask<0, 26>;
def HasStdExtZacas : Predicate<"Subtarget->hasStdExtZacas()">,
                     AssemblerPredicate<(all_of FeatureStdExtZacas),
                         "'Zacas' (Atomic Compare-And-Swap Instructions)">;
def NoStdExtZacas : Predicate<"!Subtarget->hasStdExtZacas()">;

def FeatureStdExtZalasr
    : RISCVExperimentalExtension<"zalasr", 0, 1,
                                 "'Zalasr' (Load-Acquire and Store-Release Instructions)">;
def HasStdExtZalasr : Predicate<"Subtarget->hasStdExtZalasr()">,
                      AssemblerPredicate<(all_of FeatureStdExtZalasr),
                          "'Zalasr' (Load-Acquire and Store-Release Instructions)">;

def FeatureStdExtZalrsc
    : RISCVExtension<"zalrsc", 1, 0,
                     "'Zalrsc' (Load-Reserved/Store-Conditional)">;
def HasStdExtAOrZalrsc
    : Predicate<"Subtarget->hasStdExtA() || Subtarget->hasStdExtZalrsc()">,
      AssemblerPredicate<(any_of FeatureStdExtA, FeatureStdExtZalrsc),
                         "'A' (Atomic Instructions) or "
                         "'Zalrsc' (Load-Reserved/Store-Conditional)">;

def FeatureStdExtZama16b
    : RISCVExtension<"zama16b", 1, 0,
                     "'Zama16b' (Atomic 16-byte misaligned loads, stores and AMOs)">;

def FeatureStdExtZawrs : RISCVExtension<"zawrs", 1, 0,
                                        "'Zawrs' (Wait on Reservation Set)">;
def HasStdExtZawrs : Predicate<"Subtarget->hasStdExtZawrs()">,
                     AssemblerPredicate<(all_of FeatureStdExtZawrs),
                                        "'Zawrs' (Wait on Reservation Set)">;

// Floating Point Extensions

def FeatureStdExtF
    : RISCVExtension<"f", 2, 2,
                     "'F' (Single-Precision Floating-Point)",
                     [FeatureStdExtZicsr]>,
      RISCVExtensionBitmask<0, 5>;
def HasStdExtF : Predicate<"Subtarget->hasStdExtF()">,
                 AssemblerPredicate<(all_of FeatureStdExtF),
                                    "'F' (Single-Precision Floating-Point)">;

def FeatureStdExtD
    : RISCVExtension<"d", 2, 2,
                     "'D' (Double-Precision Floating-Point)",
                     [FeatureStdExtF]>,
      RISCVExtensionBitmask<0, 3>;
def HasStdExtD : Predicate<"Subtarget->hasStdExtD()">,
                 AssemblerPredicate<(all_of FeatureStdExtD),
                                    "'D' (Double-Precision Floating-Point)">;

def FeatureStdExtZfhmin
    : RISCVExtension<"zfhmin", 1, 0,
                     "'Zfhmin' (Half-Precision Floating-Point Minimal)",
                     [FeatureStdExtF]>,
      RISCVExtensionBitmask<0, 36>;
def HasStdExtZfhmin : Predicate<"Subtarget->hasStdExtZfhmin()">,
                      AssemblerPredicate<(all_of FeatureStdExtZfhmin),
                          "'Zfh' (Half-Precision Floating-Point) or "
                          "'Zfhmin' (Half-Precision Floating-Point Minimal)">;

def FeatureStdExtZfh
    : RISCVExtension<"zfh", 1, 0,
                     "'Zfh' (Half-Precision Floating-Point)",
                     [FeatureStdExtZfhmin]>,
      RISCVExtensionBitmask<0, 35>;
def HasStdExtZfh : Predicate<"Subtarget->hasStdExtZfh()">,
                   AssemblerPredicate<(all_of FeatureStdExtZfh),
                       "'Zfh' (Half-Precision Floating-Point)">;
def NoStdExtZfh : Predicate<"!Subtarget->hasStdExtZfh()">;

def FeatureStdExtZfbfmin
    : RISCVExtension<"zfbfmin", 1, 0, "'Zfbfmin' (Scalar BF16 Converts)",
                     [FeatureStdExtF]>;
def HasStdExtZfbfmin : Predicate<"Subtarget->hasStdExtZfbfmin()">,
                       AssemblerPredicate<(all_of FeatureStdExtZfbfmin),
                                          "'Zfbfmin' (Scalar BF16 Converts)">;

def HasHalfFPLoadStoreMove
    : Predicate<"Subtarget->hasHalfFPLoadStoreMove()">,
      AssemblerPredicate<(any_of FeatureStdExtZfh, FeatureStdExtZfhmin,
                                 FeatureStdExtZfbfmin),
                         "'Zfh' (Half-Precision Floating-Point) or "
                                    "'Zfhmin' (Half-Precision Floating-Point Minimal) or "
                                    "'Zfbfmin' (Scalar BF16 Converts)">;

def FeatureStdExtZfa
    : RISCVExtension<"zfa", 1, 0,
                     "'Zfa' (Additional Floating-Point)",
                     [FeatureStdExtF]>,
      RISCVExtensionBitmask<0, 34>;
def HasStdExtZfa : Predicate<"Subtarget->hasStdExtZfa()">,
                   AssemblerPredicate<(all_of FeatureStdExtZfa),
                                      "'Zfa' (Additional Floating-Point)">;

def FeatureStdExtZfinx
    : RISCVExtension<"zfinx", 1, 0,
                     "'Zfinx' (Float in Integer)",
                     [FeatureStdExtZicsr]>;
def HasStdExtZfinx : Predicate<"Subtarget->hasStdExtZfinx()">,
                     AssemblerPredicate<(all_of FeatureStdExtZfinx),
                                        "'Zfinx' (Float in Integer)">;

def FeatureStdExtZdinx
    : RISCVExtension<"zdinx", 1, 0,
                     "'Zdinx' (Double in Integer)",
                     [FeatureStdExtZfinx]>;
def HasStdExtZdinx : Predicate<"Subtarget->hasStdExtZdinx()">,
                     AssemblerPredicate<(all_of FeatureStdExtZdinx),
                                        "'Zdinx' (Double in Integer)">;

def FeatureStdExtZhinxmin
    : RISCVExtension<"zhinxmin", 1, 0,
                     "'Zhinxmin' (Half Float in Integer Minimal)",
                     [FeatureStdExtZfinx]>;
def HasStdExtZhinxmin : Predicate<"Subtarget->hasStdExtZhinxmin()">,
                        AssemblerPredicate<(all_of FeatureStdExtZhinxmin),
                            "'Zhinx' (Half Float in Integer) or "
                            "'Zhinxmin' (Half Float in Integer Minimal)">;

def FeatureStdExtZhinx
    : RISCVExtension<"zhinx", 1, 0,
                     "'Zhinx' (Half Float in Integer)",
                     [FeatureStdExtZhinxmin]>;
def HasStdExtZhinx : Predicate<"Subtarget->hasStdExtZhinx()">,
                     AssemblerPredicate<(all_of FeatureStdExtZhinx),
                                        "'Zhinx' (Half Float in Integer)">;
def NoStdExtZhinx : Predicate<"!Subtarget->hasStdExtZhinx()">;

// Compressed Extensions

def FeatureStdExtC
    : RISCVExtension<"c", 2, 0,
                     "'C' (Compressed Instructions)">,
      RISCVExtensionBitmask<0, 2>;
def HasStdExtC : Predicate<"Subtarget->hasStdExtC()">,
                 AssemblerPredicate<(all_of FeatureStdExtC),
                                    "'C' (Compressed Instructions)">;

def FeatureNoRVCHints
    : SubtargetFeature<"no-rvc-hints", "EnableRVCHintInstrs", "false",
                       "Disable RVC Hint Instructions.">;
def HasRVCHints : Predicate<"Subtarget->enableRVCHintInstrs()">,
                  AssemblerPredicate<(all_of(not FeatureNoRVCHints)),
                                     "RVC Hint Instructions">;

def FeatureStdExtZca
    : RISCVExtension<"zca", 1, 0,
                     "'Zca' (part of the C extension, excluding compressed "
                     "floating point loads/stores)">;

def HasStdExtCOrZca
    : Predicate<"Subtarget->hasStdExtCOrZca()">,
      AssemblerPredicate<(any_of FeatureStdExtC, FeatureStdExtZca),
                         "'C' (Compressed Instructions) or "
                         "'Zca' (part of the C extension, excluding "
                         "compressed floating point loads/stores)">;

def FeatureStdExtZcb
    : RISCVExtension<"zcb", 1, 0,
                     "'Zcb' (Compressed basic bit manipulation instructions)",
                     [FeatureStdExtZca]>;
def HasStdExtZcb : Predicate<"Subtarget->hasStdExtZcb()">,
                   AssemblerPredicate<(all_of FeatureStdExtZcb),
                       "'Zcb' (Compressed basic bit manipulation instructions)">;

def FeatureStdExtZcd
    : RISCVExtension<"zcd", 1, 0,
                     "'Zcd' (Compressed Double-Precision Floating-Point Instructions)",
                     [FeatureStdExtD, FeatureStdExtZca]>;

def HasStdExtCOrZcd
    : Predicate<"Subtarget->hasStdExtCOrZcd()">,
      AssemblerPredicate<(any_of FeatureStdExtC, FeatureStdExtZcd),
                         "'C' (Compressed Instructions) or "
                         "'Zcd' (Compressed Double-Precision Floating-Point Instructions)">;

def FeatureStdExtZcf
    : RISCVExtension<"zcf", 1, 0,
                     "'Zcf' (Compressed Single-Precision Floating-Point Instructions)",
                     [FeatureStdExtF, FeatureStdExtZca]>;

def FeatureStdExtZcmp
    : RISCVExtension<"zcmp", 1, 0,
                     "'Zcmp' (sequenced instructions for code-size reduction)",
                     [FeatureStdExtZca]>;
def HasStdExtZcmp : Predicate<"Subtarget->hasStdExtZcmp() && !Subtarget->hasStdExtC()">,
                    AssemblerPredicate<(all_of FeatureStdExtZcmp),
                        "'Zcmp' (sequenced instructions for code-size reduction)">;

def FeatureStdExtZcmt
    : RISCVExtension<"zcmt", 1, 0,
                     "'Zcmt' (table jump instructions for code-size reduction)",
                     [FeatureStdExtZca, FeatureStdExtZicsr]>;
def HasStdExtZcmt : Predicate<"Subtarget->hasStdExtZcmt()">,
                           AssemblerPredicate<(all_of FeatureStdExtZcmt),
                           "'Zcmt' (table jump instructions for code-size reduction)">;

def FeatureStdExtZce
    : RISCVExtension<"zce", 1, 0,
                     "'Zce' (Compressed extensions for microcontrollers)",
                     [FeatureStdExtZcb, FeatureStdExtZcmp, FeatureStdExtZcmt]>;

def HasStdExtCOrZcfOrZce
    : Predicate<"Subtarget->hasStdExtC() || Subtarget->hasStdExtZcf() "
                "Subtarget->hasStdExtZce()">,
      AssemblerPredicate<(any_of FeatureStdExtC, FeatureStdExtZcf,
                                 FeatureStdExtZce),
                         "'C' (Compressed Instructions) or "
                         "'Zcf' (Compressed Single-Precision Floating-Point Instructions)">;

def FeatureStdExtZcmop
    : RISCVExtension<"zcmop", 1, 0,
                     "'Zcmop' (Compressed May-Be-Operations)",
                     [FeatureStdExtZca]>;
def HasStdExtZcmop : Predicate<"Subtarget->hasStdExtZcmop()">,
                     AssemblerPredicate<(all_of FeatureStdExtZcmop),
                         "'Zcmop' (Compressed May-Be-Operations)">;

// Bitmanip Extensions

def FeatureStdExtZba
    : RISCVExtension<"zba", 1, 0,
                     "'Zba' (Address Generation Instructions)">,
      RISCVExtensionBitmask<0, 27>;
def HasStdExtZba : Predicate<"Subtarget->hasStdExtZba()">,
                   AssemblerPredicate<(all_of FeatureStdExtZba),
                                      "'Zba' (Address Generation Instructions)">;
def NotHasStdExtZba : Predicate<"!Subtarget->hasStdExtZba()">;

def FeatureStdExtZbb
    : RISCVExtension<"zbb", 1, 0,
                     "'Zbb' (Basic Bit-Manipulation)">,
      RISCVExtensionBitmask<0, 28>;
def HasStdExtZbb : Predicate<"Subtarget->hasStdExtZbb()">,
                   AssemblerPredicate<(all_of FeatureStdExtZbb),
                                      "'Zbb' (Basic Bit-Manipulation)">;
def NoStdExtZbb : Predicate<"!Subtarget->hasStdExtZbb()">,
                  AssemblerPredicate<(all_of (not FeatureStdExtZbb))>;

def FeatureStdExtZbc
    : RISCVExtension<"zbc", 1, 0,
                     "'Zbc' (Carry-Less Multiplication)">,
      RISCVExtensionBitmask<0, 29>;
def HasStdExtZbc : Predicate<"Subtarget->hasStdExtZbc()">,
                   AssemblerPredicate<(all_of FeatureStdExtZbc),
                                      "'Zbc' (Carry-Less Multiplication)">;

def FeatureStdExtZbs
    : RISCVExtension<"zbs", 1, 0,
                     "'Zbs' (Single-Bit Instructions)">,
      RISCVExtensionBitmask<0, 33>;
def HasStdExtZbs : Predicate<"Subtarget->hasStdExtZbs()">,
                   AssemblerPredicate<(all_of FeatureStdExtZbs),
                                      "'Zbs' (Single-Bit Instructions)">;

// Bitmanip Extensions for Cryptography Extensions

def FeatureStdExtB
    : RISCVExtension<"b", 1, 0,
                     "'B' (the collection of the Zba, Zbb, Zbs extensions)",
                     [FeatureStdExtZba, FeatureStdExtZbb, FeatureStdExtZbs]>;
def HasStdExtB : Predicate<"Subtarget->hasStdExtB()">,
                           AssemblerPredicate<(all_of FeatureStdExtB),
                           "'B' (the collection of the Zba, Zbb, Zbs extensions)">;

def FeatureStdExtZbkb
    : RISCVExtension<"zbkb", 1, 0,
                     "'Zbkb' (Bitmanip instructions for Cryptography)">,
      RISCVExtensionBitmask<0, 30>;
def HasStdExtZbkb : Predicate<"Subtarget->hasStdExtZbkb()">,
                    AssemblerPredicate<(all_of FeatureStdExtZbkb),
                        "'Zbkb' (Bitmanip instructions for Cryptography)">;

def FeatureStdExtZbkx
    : RISCVExtension<"zbkx", 1, 0,
                     "'Zbkx' (Crossbar permutation instructions)">,
      RISCVExtensionBitmask<0, 32>;
def HasStdExtZbkx : Predicate<"Subtarget->hasStdExtZbkx()">,
                    AssemblerPredicate<(all_of FeatureStdExtZbkx),
                        "'Zbkx' (Crossbar permutation instructions)">;

def HasStdExtZbbOrZbkb
    : Predicate<"Subtarget->hasStdExtZbb() || Subtarget->hasStdExtZbkb()">,
      AssemblerPredicate<(any_of FeatureStdExtZbb, FeatureStdExtZbkb),
                         "'Zbb' (Basic Bit-Manipulation) or "
                         "'Zbkb' (Bitmanip instructions for Cryptography)">;

// The Carry-less multiply subextension for cryptography is a subset of basic
// carry-less multiply subextension. The former should be enabled if the latter
// is enabled.
def FeatureStdExtZbkc
    : RISCVExtension<"zbkc", 1, 0,
                     "'Zbkc' (Carry-less multiply instructions for "
                     "Cryptography)">,
      RISCVExtensionBitmask<0, 31>;
def HasStdExtZbkc
    : Predicate<"Subtarget->hasStdExtZbkc()">,
      AssemblerPredicate<(all_of FeatureStdExtZbkc),
          "'Zbkc' (Carry-less multiply instructions for Cryptography)">;

def HasStdExtZbcOrZbkc
    : Predicate<"Subtarget->hasStdExtZbc() || Subtarget->hasStdExtZbkc()">,
      AssemblerPredicate<(any_of FeatureStdExtZbc, FeatureStdExtZbkc),
                         "'Zbc' (Carry-Less Multiplication) or "
                         "'Zbkc' (Carry-less multiply instructions "
                         "for Cryptography)">;

// Cryptography Extensions

def FeatureStdExtZknd
    : RISCVExtension<"zknd", 1, 0,
                     "'Zknd' (NIST Suite: AES Decryption)">,
      RISCVExtensionBitmask<0, 41>;
def HasStdExtZknd : Predicate<"Subtarget->hasStdExtZknd()">,
                    AssemblerPredicate<(all_of FeatureStdExtZknd),
                                       "'Zknd' (NIST Suite: AES Decryption)">;

def FeatureStdExtZkne
    : RISCVExtension<"zkne", 1, 0,
                     "'Zkne' (NIST Suite: AES Encryption)">,
      RISCVExtensionBitmask<0, 42>;
def HasStdExtZkne : Predicate<"Subtarget->hasStdExtZkne()">,
                    AssemblerPredicate<(all_of FeatureStdExtZkne),
                                       "'Zkne' (NIST Suite: AES Encryption)">;

// Some instructions belong to both Zknd and Zkne subextensions.
// They should be enabled if either has been specified.
def HasStdExtZkndOrZkne
    : Predicate<"Subtarget->hasStdExtZknd() || Subtarget->hasStdExtZkne()">,
      AssemblerPredicate<(any_of FeatureStdExtZknd, FeatureStdExtZkne),
                         "'Zknd' (NIST Suite: AES Decryption) or "
                         "'Zkne' (NIST Suite: AES Encryption)">;

def FeatureStdExtZknh
    : RISCVExtension<"zknh", 1, 0,
                     "'Zknh' (NIST Suite: Hash Function Instructions)">,
      RISCVExtensionBitmask<0, 43>;
def HasStdExtZknh : Predicate<"Subtarget->hasStdExtZknh()">,
                    AssemblerPredicate<(all_of FeatureStdExtZknh),
                        "'Zknh' (NIST Suite: Hash Function Instructions)">;

def FeatureStdExtZksed
    : RISCVExtension<"zksed", 1, 0,
                     "'Zksed' (ShangMi Suite: SM4 Block Cipher Instructions)">,
      RISCVExtensionBitmask<0, 44>;
def HasStdExtZksed : Predicate<"Subtarget->hasStdExtZksed()">,
                     AssemblerPredicate<(all_of FeatureStdExtZksed),
                         "'Zksed' (ShangMi Suite: SM4 Block Cipher Instructions)">;

def FeatureStdExtZksh
    : RISCVExtension<"zksh", 1, 0,
                     "'Zksh' (ShangMi Suite: SM3 Hash Function Instructions)">,
      RISCVExtensionBitmask<0, 45>;
def HasStdExtZksh : Predicate<"Subtarget->hasStdExtZksh()">,
                    AssemblerPredicate<(all_of FeatureStdExtZksh),
                        "'Zksh' (ShangMi Suite: SM3 Hash Function Instructions)">;

def FeatureStdExtZkr
    : RISCVExtension<"zkr", 1, 0,
                     "'Zkr' (Entropy Source Extension)">;
def HasStdExtZkr : Predicate<"Subtarget->hasStdExtZkr()">,
                   AssemblerPredicate<(all_of FeatureStdExtZkr),
                                      "'Zkr' (Entropy Source Extension)">;

def FeatureStdExtZkn
    : RISCVExtension<"zkn", 1, 0,
                     "'Zkn' (NIST Algorithm Suite)",
                     [FeatureStdExtZbkb,
                      FeatureStdExtZbkc,
                      FeatureStdExtZbkx,
                      FeatureStdExtZkne,
                      FeatureStdExtZknd,
                      FeatureStdExtZknh]>;

def FeatureStdExtZks
    : RISCVExtension<"zks", 1, 0,
                     "'Zks' (ShangMi Algorithm Suite)",
                     [FeatureStdExtZbkb,
                      FeatureStdExtZbkc,
                      FeatureStdExtZbkx,
                      FeatureStdExtZksed,
                      FeatureStdExtZksh]>;

def FeatureStdExtZkt
    : RISCVExtension<"zkt", 1, 0,
                     "'Zkt' (Data Independent Execution Latency)">,
      RISCVExtensionBitmask<0, 46>;

def FeatureStdExtZk
    : RISCVExtension<"zk", 1, 0,
                     "'Zk' (Standard scalar cryptography extension)",
                     [FeatureStdExtZkn,
                      FeatureStdExtZkr,
                      FeatureStdExtZkt]>;

// Vector Extensions

def FeatureStdExtZvl32b : RISCVExtension<"zvl32b", 1, 0,
                                         "'Zvl' (Minimum Vector Length) 32", [],
                                         "ZvlLen", "32">;

foreach i = { 6-16 } in {
  defvar I = !shl(1, i);
  def FeatureStdExtZvl#I#b :
      RISCVExtension<"zvl"#I#"b", 1, 0,
                     "'Zvl' (Minimum Vector Length) "#I,
                     [!cast<RISCVExtension>("FeatureStdExtZvl"#!srl(I, 1)#"b")],
                     "ZvlLen", !cast<string>(I)>;
}

def FeatureStdExtZve32x
    : RISCVExtension<"zve32x", 1, 0,
                     "'Zve32x' (Vector Extensions for Embedded Processors "
                     "with maximal 32 EEW)",
                     [FeatureStdExtZicsr, FeatureStdExtZvl32b]>;


def FeatureStdExtZve32f
    : RISCVExtension<"zve32f", 1, 0,
                     "'Zve32f' (Vector Extensions for Embedded Processors "
                     "with maximal 32 EEW and F extension)",
                     [FeatureStdExtZve32x, FeatureStdExtF]>;

def FeatureStdExtZve64x
    : RISCVExtension<"zve64x", 1, 0,
                     "'Zve64x' (Vector Extensions for Embedded Processors "
                     "with maximal 64 EEW)",
                     [FeatureStdExtZve32x, FeatureStdExtZvl64b]>;

def FeatureStdExtZve64f
    : RISCVExtension<"zve64f", 1, 0,
                     "'Zve64f' (Vector Extensions for Embedded Processors "
                     "with maximal 64 EEW and F extension)",
                     [FeatureStdExtZve32f, FeatureStdExtZve64x]>;

def FeatureStdExtZve64d
    : RISCVExtension<"zve64d", 1, 0,
                     "'Zve64d' (Vector Extensions for Embedded Processors "
                     "with maximal 64 EEW, F and D extension)",
                     [FeatureStdExtZve64f, FeatureStdExtD]>;

def FeatureStdExtV
    : RISCVExtension<"v", 1, 0,
                     "'V' (Vector Extension for Application Processors)",
                     [FeatureStdExtZvl128b, FeatureStdExtZve64d]>,
      RISCVExtensionBitmask<0, 21>;

def FeatureStdExtZvfbfmin
    : RISCVExtension<"zvfbfmin", 1, 0, "'Zvbfmin' (Vector BF16 Converts)",
                     [FeatureStdExtZve32f]>;
def HasStdExtZvfbfmin : Predicate<"Subtarget->hasStdExtZvfbfmin()">,
                        AssemblerPredicate<(all_of FeatureStdExtZvfbfmin),
                            "'Zvfbfmin' (Vector BF16 Converts)">;

def FeatureStdExtZvfbfwma
    : RISCVExtension<"zvfbfwma", 1, 0,
                     "'Zvfbfwma' (Vector BF16 widening mul-add)",
                     [FeatureStdExtZvfbfmin, FeatureStdExtZfbfmin]>;
def HasStdExtZvfbfwma : Predicate<"Subtarget->hasStdExtZvfbfwma()">,
                        AssemblerPredicate<(all_of FeatureStdExtZvfbfwma),
                            "'Zvfbfwma' (Vector BF16 widening mul-add)">;

def FeatureStdExtZvfhmin
    : RISCVExtension<"zvfhmin", 1, 0,
                     "'Zvfhmin' (Vector Half-Precision Floating-Point Minimal)",
                     [FeatureStdExtZve32f]>,
      RISCVExtensionBitmask<0, 51>;

def FeatureStdExtZvfh
    : RISCVExtension<"zvfh", 1, 0,
                     "'Zvfh' (Vector Half-Precision Floating-Point)",
                     [FeatureStdExtZvfhmin, FeatureStdExtZfhmin]>,
      RISCVExtensionBitmask<0, 50>;

def HasStdExtZfhOrZvfh
    : Predicate<"Subtarget->hasStdExtZfh() || Subtarget->hasStdExtZvfh()">,
      AssemblerPredicate<(any_of FeatureStdExtZfh, FeatureStdExtZvfh),
                         "'Zfh' (Half-Precision Floating-Point) or "
                         "'Zvfh' (Vector Half-Precision Floating-Point)">;

// Vector Cryptography and Bitmanip Extensions

def FeatureStdExtZvkb
    : RISCVExtension<"zvkb", 1, 0,
                     "'Zvkb' (Vector Bit-manipulation used in Cryptography)">,
      RISCVExtensionBitmask<0, 52>;
def HasStdExtZvkb : Predicate<"Subtarget->hasStdExtZvkb()">,
                    AssemblerPredicate<(all_of FeatureStdExtZvkb),
                        "'Zvkb' (Vector Bit-manipulation used in Cryptography)">;

def FeatureStdExtZvbb
    : RISCVExtension<"zvbb", 1, 0,
                     "'Zvbb' (Vector basic bit-manipulation instructions)",
                     [FeatureStdExtZvkb]>,
      RISCVExtensionBitmask<0, 48>;
def HasStdExtZvbb : Predicate<"Subtarget->hasStdExtZvbb()">,
                    AssemblerPredicate<(all_of FeatureStdExtZvbb),
                        "'Zvbb' (Vector basic bit-manipulation instructions)">;

def FeatureStdExtZvbc
    : RISCVExtension<"zvbc", 1, 0,
                     "'Zvbc' (Vector Carryless Multiplication)">,
      RISCVExtensionBitmask<0, 49>;
def HasStdExtZvbc : Predicate<"Subtarget->hasStdExtZvbc()">,
                    AssemblerPredicate<(all_of FeatureStdExtZvbc),
                        "'Zvbc' (Vector Carryless Multiplication)">;

def FeatureStdExtZvkg
    : RISCVExtension<"zvkg", 1, 0,
                     "'Zvkg' (Vector GCM instructions for Cryptography)">,
      RISCVExtensionBitmask<0, 53>;
def HasStdExtZvkg : Predicate<"Subtarget->hasStdExtZvkg()">,
                    AssemblerPredicate<(all_of FeatureStdExtZvkg),
                        "'Zvkg' (Vector GCM instructions for Cryptography)">;

def FeatureStdExtZvkned
    : RISCVExtension<"zvkned", 1, 0,
                     "'Zvkned' (Vector AES Encryption & Decryption (Single Round))">,
      RISCVExtensionBitmask<0, 54>;
def HasStdExtZvkned : Predicate<"Subtarget->hasStdExtZvkned()">,
                      AssemblerPredicate<(all_of FeatureStdExtZvkned),
                          "'Zvkned' (Vector AES Encryption & Decryption (Single Round))">;

def FeatureStdExtZvknha
    : RISCVExtension<"zvknha", 1, 0,
                     "'Zvknha' (Vector SHA-2 (SHA-256 only))">,
      RISCVExtensionBitmask<0, 55>;
def HasStdExtZvknha : Predicate<"Subtarget->hasStdExtZvknha()">,
                      AssemblerPredicate<(all_of FeatureStdExtZvknha),
                          "'Zvknha' (Vector SHA-2 (SHA-256 only))">;

def FeatureStdExtZvknhb
    : RISCVExtension<"zvknhb", 1, 0,
                     "'Zvknhb' (Vector SHA-2 (SHA-256 and SHA-512))",
                     [FeatureStdExtZve64x]>,
      RISCVExtensionBitmask<0, 56>;
def HasStdExtZvknhb : Predicate<"Subtarget->hasStdExtZvknhb()">,
                      AssemblerPredicate<(all_of FeatureStdExtZvknhb),
                          "'Zvknhb' (Vector SHA-2 (SHA-256 and SHA-512))">;

def HasStdExtZvknhaOrZvknhb : Predicate<"Subtarget->hasStdExtZvknha() || Subtarget->hasStdExtZvknhb()">,
                              AssemblerPredicate<(any_of FeatureStdExtZvknha, FeatureStdExtZvknhb),
                                  "'Zvknha' or 'Zvknhb' (Vector SHA-2)">;

def FeatureStdExtZvksed
    : RISCVExtension<"zvksed", 1, 0,
                     "'Zvksed' (SM4 Block Cipher Instructions)">,
      RISCVExtensionBitmask<0, 57>;
def HasStdExtZvksed : Predicate<"Subtarget->hasStdExtZvksed()">,
                      AssemblerPredicate<(all_of FeatureStdExtZvksed),
                          "'Zvksed' (SM4 Block Cipher Instructions)">;

def FeatureStdExtZvksh
    : RISCVExtension<"zvksh", 1, 0,
                     "'Zvksh' (SM3 Hash Function Instructions)">,
      RISCVExtensionBitmask<0, 58>;
def HasStdExtZvksh : Predicate<"Subtarget->hasStdExtZvksh()">,
                     AssemblerPredicate<(all_of FeatureStdExtZvksh),
                         "'Zvksh' (SM3 Hash Function Instructions)">;

def FeatureStdExtZvkt
    : RISCVExtension<"zvkt", 1, 0,
                     "'Zvkt' (Vector Data-Independent Execution Latency)">,
      RISCVExtensionBitmask<0, 59>;

// Zvk short-hand extensions

def FeatureStdExtZvkn
    : RISCVExtension<"zvkn", 1, 0,
                     "'Zvkn' (shorthand for 'Zvkned', 'Zvknhb', 'Zvkb', and "
                     "'Zvkt')",
                     [FeatureStdExtZvkned, FeatureStdExtZvknhb,
                      FeatureStdExtZvkb, FeatureStdExtZvkt]>;

def FeatureStdExtZvknc
    : RISCVExtension<"zvknc", 1, 0,
                     "'Zvknc' (shorthand for 'Zvknc' and 'Zvbc')",
                     [FeatureStdExtZvkn, FeatureStdExtZvbc]>;

def FeatureStdExtZvkng
    : RISCVExtension<"zvkng", 1, 0,
                     "'zvkng' (shorthand for 'Zvkn' and 'Zvkg')",
                     [FeatureStdExtZvkn, FeatureStdExtZvkg]>;

def FeatureStdExtZvks
    : RISCVExtension<"zvks", 1, 0,
                     "'Zvks' (shorthand for 'Zvksed', 'Zvksh', 'Zvkb', and "
                     "'Zvkt')",
                     [FeatureStdExtZvksed, FeatureStdExtZvksh,
                      FeatureStdExtZvkb, FeatureStdExtZvkt]>;

def FeatureStdExtZvksc
    : RISCVExtension<"zvksc", 1, 0,
                     "'Zvksc' (shorthand for 'Zvks' and 'Zvbc')",
                     [FeatureStdExtZvks, FeatureStdExtZvbc]>;

def FeatureStdExtZvksg
    : RISCVExtension<"zvksg", 1, 0,
                     "'Zvksg' (shorthand for 'Zvks' and 'Zvkg')",
                     [FeatureStdExtZvks, FeatureStdExtZvkg]>;
// Vector instruction predicates

def HasVInstructions    : Predicate<"Subtarget->hasVInstructions()">,
      AssemblerPredicate<
          (any_of FeatureStdExtZve32x),
          "'V' (Vector Extension for Application Processors), 'Zve32x' "
          "(Vector Extensions for Embedded Processors)">;
def HasVInstructionsI64 : Predicate<"Subtarget->hasVInstructionsI64()">,
      AssemblerPredicate<
          (any_of FeatureStdExtZve64x),
          "'V' (Vector Extension for Application Processors) or 'Zve64x' "
          "(Vector Extensions for Embedded Processors)">;
def HasVInstructionsAnyF : Predicate<"Subtarget->hasVInstructionsAnyF()">,
      AssemblerPredicate<
          (any_of FeatureStdExtZve32f),
          "'V' (Vector Extension for Application Processors), 'Zve32f' "
          "(Vector Extensions for Embedded Processors)">;

def HasVInstructionsF16Minimal : Predicate<"Subtarget->hasVInstructionsF16Minimal()">,
      AssemblerPredicate<(any_of FeatureStdExtZvfhmin, FeatureStdExtZvfh),
                         "'Zvfhmin' (Vector Half-Precision Floating-Point Minimal) or "
                         "'Zvfh' (Vector Half-Precision Floating-Point)">;

def HasVInstructionsBF16 : Predicate<"Subtarget->hasVInstructionsBF16()">;
def HasVInstructionsF16 : Predicate<"Subtarget->hasVInstructionsF16()">;
def HasVInstructionsF64 : Predicate<"Subtarget->hasVInstructionsF64()">;

def HasVInstructionsFullMultiply : Predicate<"Subtarget->hasVInstructionsFullMultiply()">;

// Hypervisor Extensions

def FeatureStdExtH
    : RISCVExtension<"h", 1, 0,
                     "'H' (Hypervisor)">;

def HasStdExtH : Predicate<"Subtarget->hasStdExtH()">,
                 AssemblerPredicate<(all_of FeatureStdExtH),
                                    "'H' (Hypervisor)">;

// Supervisor extensions

def FeatureStdExtShgatpa
    : RISCVExtension<"shgatpa", 1, 0,
                     "'Sgatpa' (SvNNx4 mode supported for all modes supported by satp, as well as Bare)">;
def FeatureStdExtShvsatpa
    : RISCVExtension<"shvsatpa", 1, 0,
                     "'Svsatpa' (vsatp supports all modes supported by satp)">;

def FeatureStdExtSmaia
    : RISCVExtension<"smaia", 1, 0,
                     "'Smaia' (Advanced Interrupt Architecture Machine Level)">;
def FeatureStdExtSsaia
    : RISCVExtension<"ssaia", 1, 0,
                     "'Ssaia' (Advanced Interrupt Architecture Supervisor "
                     "Level)">;

def FeatureStdExtSmcsrind
    : RISCVExtension<"smcsrind", 1, 0,
                     "'Smcsrind' (Indirect CSR Access Machine Level)">;
def FeatureStdExtSscsrind
    : RISCVExtension<"sscsrind", 1, 0,
                     "'Sscsrind' (Indirect CSR Access Supervisor Level)">;

def FeatureStdExtSmepmp
    : RISCVExtension<"smepmp", 1, 0,
                     "'Smepmp' (Enhanced Physical Memory Protection)">;

def FeatureStdExtSmcdeleg
    : RISCVExtension<"smcdeleg", 1, 0,
                     "'Smcdeleg' (Counter Delegation Machine Level)">;
def FeatureStdExtSsccfg
    : RISCVExtension<"ssccfg", 1, 0,
                     "'Ssccfg' (Counter Configuration Supervisor Level)">;

def FeatureStdExtSsccptr
    : RISCVExtension<"ssccptr", 1, 0,
                     "'Ssccptr' (Main memory supports page table reads)">;

def FeatureStdExtSscofpmf
    : RISCVExtension<"sscofpmf", 1, 0,
                     "'Sscofpmf' (Count Overflow and Mode-Based Filtering)">;

def FeatureStdExtShcounterenw
    : RISCVExtension<"shcounterenw", 1, 0,
                     "'Shcounterenw' (Support writeable hcounteren enable "
                     "bit for any hpmcounter that is not read-only zero)">;
def FeatureStdExtSscounterenw
    : RISCVExtension<"sscounterenw", 1, 0,
                     "'Sscounterenw' (Support writeable scounteren enable "
                     "bit for any hpmcounter that is not read-only zero)">;

def FeatureStdExtSmstateen
    : RISCVExtension<"smstateen", 1, 0,
                     "'Smstateen' (Machine-mode view of the state-enable extension)">;
def FeatureStdExtSsstateen
    : RISCVExtension<"ssstateen", 1, 0,
                     "'Ssstateen' (Supervisor-mode view of the state-enable extension)">;

def FeatureStdExtSsstrict
    : RISCVExtension<"ssstrict", 1, 0,
                     "'Ssstrict' (No non-conforming extensions are present)">;

def FeatureStdExtSstc
    : RISCVExtension<"sstc", 1, 0,
                     "'Sstc' (Supervisor-mode timer interrupts)">;

def FeaturesStdExtSsqosid
    : RISCVExperimentalExtension<"ssqosid", 1, 0,
                                 "'Ssqosid' (Quality-of-Service (QoS) Identifiers)">;

def FeatureStdExtShtvala
    : RISCVExtension<"shtvala", 1, 0,
                     "'Shtvala' (htval provides all needed values)">;
def FeatureStdExtShvstvala
    : RISCVExtension<"shvstvala", 1, 0,
                     "'Shvstvala' (vstval provides all needed values)">;
def FeatureStdExtSstvala
    : RISCVExtension<"sstvala", 1, 0,
                     "'Sstvala' (stval provides all needed values)">;

def FeatureStdExtShvstvecd
    : RISCVExtension<"shvstvecd", 1, 0,
                     "'Shvstvecd' (vstvec supports Direct mode)">;
def FeatureStdExtSstvecd
    : RISCVExtension<"sstvecd", 1, 0,
                     "'Sstvecd' (stvec supports Direct mode)">;

def FeatureStdExtSsu64xl
    : RISCVExtension<"ssu64xl", 1, 0,
                     "'Ssu64xl' (UXLEN=64 supported)">;

def FeatureStdExtSvade
    : RISCVExtension<"svade", 1, 0,
                     "'Svade' (Raise exceptions on improper A/D bits)">;

def FeatureStdExtSvadu
    : RISCVExtension<"svadu", 1, 0,
                     "'Svadu' (Hardware A/D updates)">;

def FeatureStdExtSvbare
    : RISCVExtension<"svbare", 1, 0,
                     "'Svbare' $(satp mode Bare supported)">;

def FeatureStdExtSvinval
    : RISCVExtension<"svinval", 1, 0,
                     "'Svinval' (Fine-Grained Address-Translation Cache Invalidation)">;
def HasStdExtSvinval : Predicate<"Subtarget->hasStdExtSvinval()">,
                       AssemblerPredicate<(all_of FeatureStdExtSvinval),
                           "'Svinval' (Fine-Grained Address-Translation Cache Invalidation)">;

def FeatureStdExtSvnapot
    : RISCVExtension<"svnapot", 1, 0,
                     "'Svnapot' (NAPOT Translation Contiguity)">;

def FeatureStdExtSvpbmt
    : RISCVExtension<"svpbmt", 1, 0,
                     "'Svpbmt' (Page-Based Memory Types)">;

// Pointer Masking extensions

// A supervisor-level extension that provides pointer masking for the next lower
// privilege mode (U-mode), and for VS- and VU-modes if the H extension is
// present.
def FeatureStdExtSsnpm
    : RISCVExperimentalExtension<"ssnpm", 1, 0,
                                 "'Ssnpm' (Supervisor-level Pointer Masking for next lower privilege mode)">;

// A machine-level extension that provides pointer masking for the next lower
// privilege mode (S/HS if S-mode is implemented, or U-mode otherwise).
def FeatureStdExtSmnpm
    : RISCVExperimentalExtension<"smnpm", 1, 0,
                                 "'Smnpm' (Machine-level Pointer Masking for next lower privilege mode)">;

// A machine-level extension that provides pointer masking for M-mode.
def FeatureStdExtSmmpm
    : RISCVExperimentalExtension<"smmpm", 1, 0,
                                 "'Smmpm' (Machine-level Pointer Masking for M-mode)">;

// An extension that indicates that there is pointer-masking support available
// in supervisor mode, with some facility provided in the supervisor execution
// environment to control pointer masking.
def FeatureStdExtSspm
    : RISCVExperimentalExtension<"sspm", 1, 0,
                                 "'Sspm' (Indicates Supervisor-mode Pointer Masking)">;

// An extension that indicates that there is pointer-masking support available
// in user mode, with some facility provided in the application execution
// environment to control pointer masking.
def FeatureStdExtSupm
    : RISCVExperimentalExtension<"supm", 1, 0,
                                 "'Supm' (Indicates User-mode Pointer Masking)">;

//===----------------------------------------------------------------------===//
// Vendor extensions
//===----------------------------------------------------------------------===//

// Ventana Extenions

def FeatureVendorXVentanaCondOps
    : RISCVExtension<"xventanacondops", 1, 0,
                     "'XVentanaCondOps' (Ventana Conditional Ops)">;
def HasVendorXVentanaCondOps : Predicate<"Subtarget->hasVendorXVentanaCondOps()">,
                               AssemblerPredicate<(all_of FeatureVendorXVentanaCondOps),
                                   "'XVentanaCondOps' (Ventana Conditional Ops)">;

// T-Head Extensions

def FeatureVendorXTHeadBa
    : RISCVExtension<"xtheadba", 1, 0,
                     "'XTHeadBa' (T-Head address calculation instructions)">;
def HasVendorXTHeadBa : Predicate<"Subtarget->hasVendorXTHeadBa()">,
                        AssemblerPredicate<(all_of FeatureVendorXTHeadBa),
                            "'XTHeadBa' (T-Head address calculation instructions)">;

def FeatureVendorXTHeadBb
    : RISCVExtension<"xtheadbb", 1, 0,
                     "'XTHeadBb' (T-Head basic bit-manipulation instructions)">;
def HasVendorXTHeadBb : Predicate<"Subtarget->hasVendorXTHeadBb()">,
                        AssemblerPredicate<(all_of FeatureVendorXTHeadBb),
                            "'XTHeadBb' (T-Head basic bit-manipulation instructions)">;

def FeatureVendorXTHeadBs
    : RISCVExtension<"xtheadbs", 1, 0,
                     "'XTHeadBs' (T-Head single-bit instructions)">;
def HasVendorXTHeadBs : Predicate<"Subtarget->hasVendorXTHeadBs()">,
                        AssemblerPredicate<(all_of FeatureVendorXTHeadBs),
                            "'XTHeadBs' (T-Head single-bit instructions)">;

def FeatureVendorXTHeadCondMov
    : RISCVExtension<"xtheadcondmov", 1, 0,
                     "'XTHeadCondMov' (T-Head conditional move instructions)">;
def HasVendorXTHeadCondMov : Predicate<"Subtarget->hasVendorXTHeadCondMov()">,
                             AssemblerPredicate<(all_of FeatureVendorXTHeadCondMov),
                                 "'XTHeadCondMov' (T-Head conditional move instructions)">;

def FeatureVendorXTHeadCmo
    : RISCVExtension<"xtheadcmo", 1, 0,
                     "'XTHeadCmo' (T-Head cache management instructions)">;
def HasVendorXTHeadCmo : Predicate<"Subtarget->hasVendorXTHeadCmo()">,
                         AssemblerPredicate<(all_of FeatureVendorXTHeadCmo),
                             "'XTHeadCmo' (T-Head cache management instructions)">;

def FeatureVendorXTHeadFMemIdx
    : RISCVExtension<"xtheadfmemidx", 1, 0,
                     "'XTHeadFMemIdx' (T-Head FP Indexed Memory Operations)">;
def HasVendorXTHeadFMemIdx : Predicate<"Subtarget->hasVendorXTHeadFMemIdx()">,
                             AssemblerPredicate<(all_of FeatureVendorXTHeadFMemIdx),
                                 "'XTHeadFMemIdx' (T-Head FP Indexed Memory Operations)">;

def FeatureVendorXTHeadMac
    : RISCVExtension<"xtheadmac", 1, 0,
                     "'XTHeadMac' (T-Head Multiply-Accumulate Instructions)">;
def HasVendorXTHeadMac : Predicate<"Subtarget->hasVendorXTHeadMac()">,
                         AssemblerPredicate<(all_of FeatureVendorXTHeadMac),
                             "'XTHeadMac' (T-Head Multiply-Accumulate Instructions)">;

def FeatureVendorXTHeadMemIdx
    : RISCVExtension<"xtheadmemidx", 1, 0,
                     "'XTHeadMemIdx' (T-Head Indexed Memory Operations)">;
def HasVendorXTHeadMemIdx : Predicate<"Subtarget->hasVendorXTHeadMemIdx()">,
                            AssemblerPredicate<(all_of FeatureVendorXTHeadMemIdx),
                                "'XTHeadMemIdx' (T-Head Indexed Memory Operations)">;

def FeatureVendorXTHeadMemPair
    : RISCVExtension<"xtheadmempair", 1, 0,
                     "'XTHeadMemPair' (T-Head two-GPR Memory Operations)">;
def HasVendorXTHeadMemPair : Predicate<"Subtarget->hasVendorXTHeadMemPair()">,
                             AssemblerPredicate<(all_of FeatureVendorXTHeadMemPair),
                                 "'XTHeadMemPair' (T-Head two-GPR Memory Operations)">;

def FeatureVendorXTHeadSync
    : RISCVExtension<"xtheadsync", 1, 0,
                     "'XTHeadSync' (T-Head multicore synchronization instructions)">;
def HasVendorXTHeadSync : Predicate<"Subtarget->hasVendorXTHeadSync()">,
                          AssemblerPredicate<(all_of FeatureVendorXTHeadSync),
                              "'XTHeadSync' (T-Head multicore synchronization instructions)">;

def FeatureVendorXTHeadVdot
    : RISCVExtension<"xtheadvdot", 1, 0,
                     "'XTHeadVdot' (T-Head Vector Extensions for Dot)",
                     [FeatureStdExtV]>;
def HasVendorXTHeadVdot : Predicate<"Subtarget->hasVendorXTHeadVdot()">,
                          AssemblerPredicate<(all_of FeatureVendorXTHeadVdot),
                              "'XTHeadVdot' (T-Head Vector Extensions for Dot)">;

// SiFive Extensions

def FeatureVendorXSfvcp
    : RISCVExtension<"xsfvcp", 1, 0,
                     "'XSfvcp' (SiFive Custom Vector Coprocessor Interface Instructions)",
                     [FeatureStdExtZve32x]>;
def HasVendorXSfvcp : Predicate<"Subtarget->hasVendorXSfvcp()">,
                      AssemblerPredicate<(all_of FeatureVendorXSfvcp),
                          "'XSfvcp' (SiFive Custom Vector Coprocessor Interface Instructions)">;

def FeatureVendorXSfvqmaccdod
    : RISCVExtension<"xsfvqmaccdod", 1, 0,
                     "'XSfvqmaccdod' (SiFive Int8 Matrix Multiplication Instructions (2-by-8 and 8-by-2))",
                     [FeatureStdExtZve32x]>;
def HasVendorXSfvqmaccdod
    : Predicate<"Subtarget->hasVendorXSfvqmaccdod()">,
      AssemblerPredicate<(all_of FeatureVendorXSfvqmaccdod),
                         "'XSfvqmaccdod' (SiFive Int8 Matrix Multiplication Instructions (2-by-8 and 8-by-2))">;

def FeatureVendorXSfvqmaccqoq
    : RISCVExtension<"xsfvqmaccqoq", 1, 0,
                     "'XSfvqmaccqoq' (SiFive Int8 Matrix Multiplication Instructions (4-by-8 and 8-by-4))",
                     [FeatureStdExtZve32x]>;
def HasVendorXSfvqmaccqoq
    : Predicate<"Subtarget->hasVendorXSfvqmaccqoq()">,
      AssemblerPredicate<(all_of FeatureVendorXSfvqmaccqoq),
                         "'XSfvqmaccqoq' (SiFive Int8 Matrix Multiplication Instructions (4-by-8 and 8-by-4))">;

def FeatureVendorXSfvfwmaccqqq
    : RISCVExtension<"xsfvfwmaccqqq", 1, 0,
                     "'XSfvfwmaccqqq' (SiFive Matrix Multiply Accumulate Instruction and 4-by-4))",
                     [FeatureStdExtZvfbfmin]>;
def HasVendorXSfvfwmaccqqq
    : Predicate<"Subtarget->hasVendorXSfvfwmaccqqq()">,
      AssemblerPredicate<(all_of FeatureVendorXSfvfwmaccqqq),
                         "'XSfvfwmaccqqq' (SiFive Matrix Multiply Accumulate Instruction and 4-by-4))">;

def FeatureVendorXSfvfnrclipxfqf
    : RISCVExtension<"xsfvfnrclipxfqf", 1, 0,
                     "'XSfvfnrclipxfqf' (SiFive FP32-to-int8 Ranged Clip Instructions)",
                     [FeatureStdExtZve32f]>;
def HasVendorXSfvfnrclipxfqf
    : Predicate<"Subtarget->hasVendorXSfvfnrclipxfqf()">,
      AssemblerPredicate<(all_of FeatureVendorXSfvfnrclipxfqf),
                         "'XSfvfnrclipxfqf' (SiFive FP32-to-int8 Ranged Clip Instructions)">;

def FeatureVendorXSiFivecdiscarddlone
    : RISCVExtension<"xsifivecdiscarddlone", 1, 0,
                     "'XSiFivecdiscarddlone' (SiFive sf.cdiscard.d.l1 Instruction)", []>;
def HasVendorXSiFivecdiscarddlone
    : Predicate<"Subtarget->hasVendorXSiFivecdiscarddlone()">,
      AssemblerPredicate<(all_of FeatureVendorXSiFivecdiscarddlone),
                         "'XSiFivecdiscarddlone' (SiFive sf.cdiscard.d.l1 Instruction)">;

def FeatureVendorXSiFivecflushdlone
    : RISCVExtension<"xsifivecflushdlone", 1, 0,
                     "'XSiFivecflushdlone' (SiFive sf.cflush.d.l1 Instruction)", []>;
def HasVendorXSiFivecflushdlone
    : Predicate<"Subtarget->hasVendorXSiFivecflushdlone()">,
      AssemblerPredicate<(all_of FeatureVendorXSiFivecflushdlone),
                         "'XSiFivecflushdlone' (SiFive sf.cflush.d.l1 Instruction)">;

def FeatureVendorXSfcease
    : RISCVExtension<"xsfcease", 1, 0,
                     "'XSfcease' (SiFive sf.cease Instruction)", []>;
def HasVendorXSfcease
    : Predicate<"Subtarget->hasVendorXSfcease()">,
      AssemblerPredicate<(all_of FeatureVendorXSfcease),
                         "'XSfcease' (SiFive sf.cease Instruction)">;

// Core-V Extensions

def FeatureVendorXCVelw
   : RISCVExtension<"xcvelw", 1, 0,
                    "'XCVelw' (CORE-V Event Load Word)">;
def HasVendorXCVelw
   : Predicate<"Subtarget->hasVendorXCVelw()">,
     AssemblerPredicate<(any_of FeatureVendorXCVelw),
                        "'XCVelw' (CORE-V Event Load Word)">;

def FeatureVendorXCVbitmanip
    : RISCVExtension<"xcvbitmanip", 1, 0,
                     "'XCVbitmanip' (CORE-V Bit Manipulation)">;
def HasVendorXCVbitmanip
    : Predicate<"Subtarget->hasVendorXCVbitmanip()">,
      AssemblerPredicate<(all_of FeatureVendorXCVbitmanip),
                         "'XCVbitmanip' (CORE-V Bit Manipulation)">;

def FeatureVendorXCVmac
    : RISCVExtension<"xcvmac", 1, 0,
                     "'XCVmac' (CORE-V Multiply-Accumulate)">;
def HasVendorXCVmac
    : Predicate<"Subtarget->hasVendorXCVmac()">,
      AssemblerPredicate<(all_of FeatureVendorXCVmac),
                         "'XCVmac' (CORE-V Multiply-Accumulate)">;

def FeatureVendorXCVmem
    : RISCVExtension<"xcvmem", 1, 0,
                     "'XCVmem' (CORE-V Post-incrementing Load & Store)">;
def HasVendorXCVmem
    : Predicate<"Subtarget->hasVendorXCVmem()">,
      AssemblerPredicate<(any_of FeatureVendorXCVmem),
                         "'XCVmem' (CORE-V Post-incrementing Load & Store)">;

def FeatureVendorXCValu
    : RISCVExtension<"xcvalu", 1, 0,
                     "'XCValu' (CORE-V ALU Operations)">;
def HasVendorXCValu
    : Predicate<"Subtarget->hasVendorXCValu()">,
      AssemblerPredicate<(all_of FeatureVendorXCValu),
                         "'XCValu' (CORE-V ALU Operations)">;

def FeatureVendorXCVsimd
    : RISCVExtension<"xcvsimd", 1, 0,
                     "'XCVsimd' (CORE-V SIMD ALU)">;
def HasVendorXCVsimd
    : Predicate<"Subtarget->hasVendorXCVsimd()">,
      AssemblerPredicate<(any_of FeatureVendorXCVsimd),
                         "'XCVsimd' (CORE-V SIMD ALU)">;

def FeatureVendorXCVbi
    : RISCVExtension<"xcvbi", 1, 0,
                     "'XCVbi' (CORE-V Immediate Branching)">;
def HasVendorXCVbi
    : Predicate<"Subtarget->hasVendorXCVbi()">,
      AssemblerPredicate<(all_of FeatureVendorXCVbi),
                         "'XCVbi' (CORE-V Immediate Branching)">;

// WCH / Nanjing Qinheng Microelectronics Extension(s)

def FeatureVendorXwchc
    : RISCVExtension<"xwchc", 2, 2,
                     "'Xwchc' (WCH/QingKe additional compressed opcodes)">;
def HasVendorXwchc
    : Predicate<"Subtarget->hasVendorXwchc()">,
      AssemblerPredicate<(all_of FeatureVendorXwchc),
                         "'Xwchc' (WCH/QingKe additional compressed opcodes)">;

//===----------------------------------------------------------------------===//
// LLVM specific features and extensions
//===----------------------------------------------------------------------===//

// Feature32Bit exists to mark CPUs that support RV32 to distinquish them from
// tuning CPU names.
def Feature32Bit
    : SubtargetFeature<"32bit", "IsRV32", "true", "Implements RV32">;
def Feature64Bit
    : SubtargetFeature<"64bit", "IsRV64", "true", "Implements RV64">;
def IsRV64 : Predicate<"Subtarget->is64Bit()">,
             AssemblerPredicate<(all_of Feature64Bit),
                                "RV64I Base Instruction Set">;
def IsRV32 : Predicate<"!Subtarget->is64Bit()">,
             AssemblerPredicate<(all_of (not Feature64Bit)),
                                "RV32I Base Instruction Set">;

defvar RV32 = DefaultMode;
def RV64           : HwMode<"+64bit", [IsRV64]>;

def FeatureRelax
    : SubtargetFeature<"relax", "EnableLinkerRelax", "true",
                       "Enable Linker relaxation.">;

foreach i = {1-31} in
  def FeatureReserveX#i :
      SubtargetFeature<"reserve-x"#i, "UserReservedRegister[RISCV::X"#i#"]",
                       "true", "Reserve X"#i>;

def FeatureSaveRestore : SubtargetFeature<"save-restore", "EnableSaveRestore",
                                          "true", "Enable save/restore.">;

def FeatureNoTrailingSeqCstFence : SubtargetFeature<"no-trailing-seq-cst-fence",
                                          "EnableTrailingSeqCstFence",
                                          "false",
                                          "Disable trailing fence for seq-cst store.">;

def FeatureUnalignedScalarMem
   : SubtargetFeature<"unaligned-scalar-mem", "EnableUnalignedScalarMem",
                      "true", "Has reasonably performant unaligned scalar "
                      "loads and stores">;
<<<<<<< HEAD

def FeatureUnalignedVectorMem
   : SubtargetFeature<"unaligned-vector-mem", "EnableUnalignedVectorMem",
                      "true", "Has reasonably performant unaligned vector "
                      "loads and stores">;

def FeatureUnalignedScalarMem
   : SubtargetFeature<"unaligned-scalar-mem", "EnableUnalignedScalarMem",
                      "true", "Has reasonably performant unaligned scalar "
=======

def FeatureUnalignedVectorMem
   : SubtargetFeature<"unaligned-vector-mem", "EnableUnalignedVectorMem",
                      "true", "Has reasonably performant unaligned vector "
>>>>>>> a4bf6cd7
                      "loads and stores">;

def FeaturePostRAScheduler : SubtargetFeature<"use-postra-scheduler",
    "UsePostRAScheduler", "true", "Schedule again after register allocation">;

def FeaturePredictableSelectIsExpensive
    : SubtargetFeature<"predictable-select-expensive", "PredictableSelectIsExpensive", "true",
                       "Prefer likely predicted branches over selects">;

def TuneOptimizedZeroStrideLoad
   : SubtargetFeature<"optimized-zero-stride-load", "HasOptimizedZeroStrideLoad",
                      "true", "Optimized (perform fewer memory operations)"
                      "zero-stride vector load">;

def Experimental
   : SubtargetFeature<"experimental", "HasExperimental",
                      "true", "Experimental intrinsics">;

// Some vector hardware implementations do not process all VLEN bits in parallel
// and instead split over multiple cycles. DLEN refers to the datapath width
// that can be done in parallel.
def TuneDLenFactor2
   : SubtargetFeature<"dlen-factor-2", "DLenFactor2", "true",
                      "Vector unit DLEN(data path width) is half of VLEN">;

def TuneNoDefaultUnroll
    : SubtargetFeature<"no-default-unroll", "EnableDefaultUnroll", "false",
                       "Disable default unroll preference.">;

// SiFive 7 is able to fuse integer ALU operations with a preceding branch
// instruction.
def TuneShortForwardBranchOpt
    : SubtargetFeature<"short-forward-branch-opt", "HasShortForwardBranchOpt",
                       "true", "Enable short forward branch optimization">;
def HasShortForwardBranchOpt : Predicate<"Subtarget->hasShortForwardBranchOpt()">;
def NoShortForwardBranchOpt : Predicate<"!Subtarget->hasShortForwardBranchOpt()">;

// Some subtargets require a S2V transfer buffer to move scalars into vectors.
// FIXME: Forming .vx/.vf/.wx/.wf can reduce register pressure.
def TuneNoSinkSplatOperands
    : SubtargetFeature<"no-sink-splat-operands", "SinkSplatOperands",
                       "false", "Disable sink splat operands to enable .vx, .vf,"
                       ".wx, and .wf instructions">;

def TunePreferWInst
    : SubtargetFeature<"prefer-w-inst", "PreferWInst", "true",
                       "Prefer instructions with W suffix">;

def TuneConditionalCompressedMoveFusion
    : SubtargetFeature<"conditional-cmv-fusion", "HasConditionalCompressedMoveFusion",
                       "true", "Enable branch+c.mv fusion">;
def HasConditionalMoveFusion : Predicate<"Subtarget->hasConditionalMoveFusion()">;
def NoConditionalMoveFusion  : Predicate<"!Subtarget->hasConditionalMoveFusion()">;

def TuneSiFive7 : SubtargetFeature<"sifive7", "RISCVProcFamily", "SiFive7",
                                   "SiFive 7-Series processors",
                                   [TuneNoDefaultUnroll,
                                    TuneShortForwardBranchOpt]>;

def TuneVentanaVeyron : SubtargetFeature<"ventana-veyron", "RISCVProcFamily", "VentanaVeyron",
                                         "Ventana Veyron-Series processors">;

// Assume that lock-free native-width atomics are available, even if the target
// and operating system combination would not usually provide them. The user
// is responsible for providing any necessary __sync implementations. Code
// built with this feature is not ABI-compatible with code built without this
// feature, if atomic variables are exposed across the ABI boundary.
def FeatureForcedAtomics : SubtargetFeature<
    "forced-atomics", "HasForcedAtomics", "true",
    "Assume that lock-free native-width atomics are available">;
def HasAtomicLdSt
    : Predicate<"Subtarget->hasStdExtA() || Subtarget->hasForcedAtomics()">;

def FeatureTaggedGlobals : SubtargetFeature<"tagged-globals",
    "AllowTaggedGlobals",
    "true", "Use an instruction sequence for taking the address of a global "
    "that allows a memory tag in the upper address bits">;

def FeatureForcedSWShadowStack : SubtargetFeature<
    "forced-sw-shadow-stack", "HasForcedSWShadowStack", "true",
    "Implement shadow stack with software.">;
def HasForcedSWShadowStack : Predicate<"Subtarget->hasForcedSWShadowStack()">;<|MERGE_RESOLUTION|>--- conflicted
+++ resolved
@@ -37,7 +37,7 @@
   bit Experimental = false;
 }
 
-// The groupID/bitmask of RISCVExtension is used to retrieve a specific bit value 
+// The groupID/bitmask of RISCVExtension is used to retrieve a specific bit value
 // from __riscv_feature_bits based on the groupID and bitmask.
 // groupID - groupID of extension
 // bitPos  - bit position of extension bitmask
@@ -1311,22 +1311,10 @@
    : SubtargetFeature<"unaligned-scalar-mem", "EnableUnalignedScalarMem",
                       "true", "Has reasonably performant unaligned scalar "
                       "loads and stores">;
-<<<<<<< HEAD
 
 def FeatureUnalignedVectorMem
    : SubtargetFeature<"unaligned-vector-mem", "EnableUnalignedVectorMem",
                       "true", "Has reasonably performant unaligned vector "
-                      "loads and stores">;
-
-def FeatureUnalignedScalarMem
-   : SubtargetFeature<"unaligned-scalar-mem", "EnableUnalignedScalarMem",
-                      "true", "Has reasonably performant unaligned scalar "
-=======
-
-def FeatureUnalignedVectorMem
-   : SubtargetFeature<"unaligned-vector-mem", "EnableUnalignedVectorMem",
-                      "true", "Has reasonably performant unaligned vector "
->>>>>>> a4bf6cd7
                       "loads and stores">;
 
 def FeaturePostRAScheduler : SubtargetFeature<"use-postra-scheduler",
