//===-- RISCVRegisterInfo.td - RISC-V Register defs --------*- tablegen -*-===//
//
// Part of the LLVM Project, under the Apache License v2.0 with LLVM Exceptions.
// See https://llvm.org/LICENSE.txt for license information.
// SPDX-License-Identifier: Apache-2.0 WITH LLVM-exception
//
//===----------------------------------------------------------------------===//

//===----------------------------------------------------------------------===//
//  Declarations that describe the RISC-V register files
//===----------------------------------------------------------------------===//

let Namespace = "RISCV" in {
class RISCVReg<bits<5> Enc, string n, list<string> alt = []> : Register<n> {
  let HWEncoding{4-0} = Enc;
  let AltNames = alt;
}

class RISCVRegWithSubRegs<bits<5> Enc, string n, list<Register> subregs,
                          list<string> alt = []>
      : RegisterWithSubRegs<n, subregs> {
  let HWEncoding{4-0} = Enc;
  let AltNames = alt;
}

class RISCVReg16<bits<5> Enc, string n, list<string> alt = []> : Register<n> {
  let HWEncoding{4-0} = Enc;
  let AltNames = alt;
}

def sub_16 : SubRegIndex<16>;
class RISCVReg32<RISCVReg16 subreg>
  : RISCVRegWithSubRegs<subreg.HWEncoding{4-0}, subreg.AsmName, [subreg],
                        subreg.AltNames> {
  let SubRegIndices = [sub_16];
}

// Because RISCVReg64 register have AsmName and AltNames that alias with their
// 16/32-bit sub-register, RISCVAsmParser will need to coerce a register number
// from a RISCVReg16/RISCVReg32 to the equivalent RISCVReg64 when appropriate.
def sub_32 : SubRegIndex<32>;
class RISCVReg64<RISCVReg32 subreg>
  : RISCVRegWithSubRegs<subreg.HWEncoding{4-0}, subreg.AsmName, [subreg],
                        subreg.AltNames> {
  let SubRegIndices = [sub_32];
}

let FallbackRegAltNameIndex = NoRegAltName in
def ABIRegAltName : RegAltNameIndex;

def sub_vrm4_0 : SubRegIndex<256>;
def sub_vrm4_1 : SubRegIndex<256, 256>;
def sub_vrm2_0 : SubRegIndex<128>;
def sub_vrm2_1 : SubRegIndex<128, 128>;
def sub_vrm2_2 : ComposedSubRegIndex<sub_vrm4_1, sub_vrm2_0>;
def sub_vrm2_3 : ComposedSubRegIndex<sub_vrm4_1, sub_vrm2_1>;
def sub_vrm1_0 : SubRegIndex<64>;
def sub_vrm1_1 : SubRegIndex<64, 64>;
def sub_vrm1_2 : ComposedSubRegIndex<sub_vrm2_1, sub_vrm1_0>;
def sub_vrm1_3 : ComposedSubRegIndex<sub_vrm2_1, sub_vrm1_1>;
def sub_vrm1_4 : ComposedSubRegIndex<sub_vrm2_2, sub_vrm1_0>;
def sub_vrm1_5 : ComposedSubRegIndex<sub_vrm2_2, sub_vrm1_1>;
def sub_vrm1_6 : ComposedSubRegIndex<sub_vrm2_3, sub_vrm1_0>;
def sub_vrm1_7 : ComposedSubRegIndex<sub_vrm2_3, sub_vrm1_1>;

// GPR sizes change with HwMode.
// FIXME: Support HwMode in SubRegIndex?
def sub_gpr_even : SubRegIndex<-1>;
def sub_gpr_odd  : SubRegIndex<-1, -1>;
} // Namespace = "RISCV"

// Integer registers
// CostPerUse is set higher for registers that may not be compressible as they
// are not part of GPRC, the most restrictive register class used by the
// compressed instruction set. This will influence the greedy register
// allocator to reduce the use of registers that can't be encoded in 16 bit
// instructions.

let RegAltNameIndices = [ABIRegAltName] in {
  let isConstant = true in
  def X0  : RISCVReg<0, "x0", ["zero"]>, DwarfRegNum<[0]>;
  let CostPerUse = [0, 1] in {
  def X1  : RISCVReg<1, "x1", ["ra"]>, DwarfRegNum<[1]>;
  def X2  : RISCVReg<2, "x2", ["sp"]>, DwarfRegNum<[2]>;
  def X3  : RISCVReg<3, "x3", ["gp"]>, DwarfRegNum<[3]>;
  def X4  : RISCVReg<4, "x4", ["tp"]>, DwarfRegNum<[4]>;
  def X5  : RISCVReg<5, "x5", ["t0"]>, DwarfRegNum<[5]>;
  def X6  : RISCVReg<6, "x6", ["t1"]>, DwarfRegNum<[6]>;
  def X7  : RISCVReg<7, "x7", ["t2"]>, DwarfRegNum<[7]>;
  }
  def X8  : RISCVReg<8, "x8", ["s0", "fp"]>, DwarfRegNum<[8]>;
  def X9  : RISCVReg<9, "x9", ["s1"]>, DwarfRegNum<[9]>;
  def X10 : RISCVReg<10,"x10", ["a0"]>, DwarfRegNum<[10]>;
  def X11 : RISCVReg<11,"x11", ["a1"]>, DwarfRegNum<[11]>;
  def X12 : RISCVReg<12,"x12", ["a2"]>, DwarfRegNum<[12]>;
  def X13 : RISCVReg<13,"x13", ["a3"]>, DwarfRegNum<[13]>;
  def X14 : RISCVReg<14,"x14", ["a4"]>, DwarfRegNum<[14]>;
  def X15 : RISCVReg<15,"x15", ["a5"]>, DwarfRegNum<[15]>;
  let CostPerUse = [0, 1] in {
  def X16 : RISCVReg<16,"x16", ["a6"]>, DwarfRegNum<[16]>;
  def X17 : RISCVReg<17,"x17", ["a7"]>, DwarfRegNum<[17]>;
  def X18 : RISCVReg<18,"x18", ["s2"]>, DwarfRegNum<[18]>;
  def X19 : RISCVReg<19,"x19", ["s3"]>, DwarfRegNum<[19]>;
  def X20 : RISCVReg<20,"x20", ["s4"]>, DwarfRegNum<[20]>;
  def X21 : RISCVReg<21,"x21", ["s5"]>, DwarfRegNum<[21]>;
  def X22 : RISCVReg<22,"x22", ["s6"]>, DwarfRegNum<[22]>;
  def X23 : RISCVReg<23,"x23", ["s7"]>, DwarfRegNum<[23]>;
  def X24 : RISCVReg<24,"x24", ["s8"]>, DwarfRegNum<[24]>;
  def X25 : RISCVReg<25,"x25", ["s9"]>, DwarfRegNum<[25]>;
  def X26 : RISCVReg<26,"x26", ["s10"]>, DwarfRegNum<[26]>;
  def X27 : RISCVReg<27,"x27", ["s11"]>, DwarfRegNum<[27]>;
  def X28 : RISCVReg<28,"x28", ["t3"]>, DwarfRegNum<[28]>;
  def X29 : RISCVReg<29,"x29", ["t4"]>, DwarfRegNum<[29]>;
  def X30 : RISCVReg<30,"x30", ["t5"]>, DwarfRegNum<[30]>;
  def X31 : RISCVReg<31,"x31", ["t6"]>, DwarfRegNum<[31]>;
  }
}

def XLenVT : ValueTypeByHwMode<[RV32, RV64],
                               [i32,  i64]>;
// Allow f64 in GPR for ZDINX on RV64.
def XLenFVT : ValueTypeByHwMode<[RV64],
                                [f64]>;
def XLenPairFVT : ValueTypeByHwMode<[RV32],
                                    [f64]>;
def XLenRI : RegInfoByHwMode<
      [RV32,              RV64],
      [RegInfo<32,32,32>, RegInfo<64,64,64>]>;

class GPRRegisterClass<dag regList>
    : RegisterClass<"RISCV", [XLenVT, XLenFVT, i32], 32, regList> {
  let RegInfos = XLenRI;
}

// The order of registers represents the preferred allocation sequence.
// Registers are listed in the order caller-save, callee-save, specials.
def GPR : GPRRegisterClass<(add (sequence "X%u", 10, 17),
                                (sequence "X%u", 5, 7),
                                (sequence "X%u", 28, 31),
                                (sequence "X%u", 8, 9),
                                (sequence "X%u", 18, 27),
                                (sequence "X%u", 0, 4))>;

def GPRX0 : GPRRegisterClass<(add X0)>;
def GPRX1 : GPRRegisterClass<(add X1)>;
def GPRX5 : GPRRegisterClass<(add X5)>;

def GPRNoX0 : GPRRegisterClass<(sub GPR, X0)>;

def GPRNoX0X2 : GPRRegisterClass<(sub GPR, X0, X2)>;

// Don't use X1 or X5 for JALR since that is a hint to pop the return address
// stack on some microarchitectures. Also remove the reserved registers X0, X2,
// X3, and X4 as it reduces the number of register classes that get synthesized
// by tablegen.
def GPRJALR : GPRRegisterClass<(sub GPR, (sequence "X%u", 0, 5))>;

def GPRC : GPRRegisterClass<(add (sequence "X%u", 10, 15),
                                 (sequence "X%u", 8, 9))>;

// For indirect tail calls, we can't use callee-saved registers, as they are
// restored to the saved value before the tail call, which would clobber a call
// address. We shouldn't use x5 since that is a hint for to pop the return
// address stack on some microarchitectures.
def GPRTC : GPRRegisterClass<(add (sequence "X%u", 6, 7),
                                  (sequence "X%u", 10, 17),
                                  (sequence "X%u", 28, 31))>;

def SP : GPRRegisterClass<(add X2)>;

// Saved Registers from s0 to s7, for C.MVA01S07 instruction in Zcmp extension
def SR07 : GPRRegisterClass<(add (sequence "X%u", 8, 9),
                                 (sequence "X%u", 18, 23))>;

def GPRX1X5 :  GPRRegisterClass<(add X1, X5)>;

// Floating point registers
let RegAltNameIndices = [ABIRegAltName] in {
  def F0_H  : RISCVReg16<0, "f0", ["ft0"]>, DwarfRegNum<[32]>;
  def F1_H  : RISCVReg16<1, "f1", ["ft1"]>, DwarfRegNum<[33]>;
  def F2_H  : RISCVReg16<2, "f2", ["ft2"]>, DwarfRegNum<[34]>;
  def F3_H  : RISCVReg16<3, "f3", ["ft3"]>, DwarfRegNum<[35]>;
  def F4_H  : RISCVReg16<4, "f4", ["ft4"]>, DwarfRegNum<[36]>;
  def F5_H  : RISCVReg16<5, "f5", ["ft5"]>, DwarfRegNum<[37]>;
  def F6_H  : RISCVReg16<6, "f6", ["ft6"]>, DwarfRegNum<[38]>;
  def F7_H  : RISCVReg16<7, "f7", ["ft7"]>, DwarfRegNum<[39]>;
  def F8_H  : RISCVReg16<8, "f8", ["fs0"]>, DwarfRegNum<[40]>;
  def F9_H  : RISCVReg16<9, "f9", ["fs1"]>, DwarfRegNum<[41]>;
  def F10_H : RISCVReg16<10,"f10", ["fa0"]>, DwarfRegNum<[42]>;
  def F11_H : RISCVReg16<11,"f11", ["fa1"]>, DwarfRegNum<[43]>;
  def F12_H : RISCVReg16<12,"f12", ["fa2"]>, DwarfRegNum<[44]>;
  def F13_H : RISCVReg16<13,"f13", ["fa3"]>, DwarfRegNum<[45]>;
  def F14_H : RISCVReg16<14,"f14", ["fa4"]>, DwarfRegNum<[46]>;
  def F15_H : RISCVReg16<15,"f15", ["fa5"]>, DwarfRegNum<[47]>;
  def F16_H : RISCVReg16<16,"f16", ["fa6"]>, DwarfRegNum<[48]>;
  def F17_H : RISCVReg16<17,"f17", ["fa7"]>, DwarfRegNum<[49]>;
  def F18_H : RISCVReg16<18,"f18", ["fs2"]>, DwarfRegNum<[50]>;
  def F19_H : RISCVReg16<19,"f19", ["fs3"]>, DwarfRegNum<[51]>;
  def F20_H : RISCVReg16<20,"f20", ["fs4"]>, DwarfRegNum<[52]>;
  def F21_H : RISCVReg16<21,"f21", ["fs5"]>, DwarfRegNum<[53]>;
  def F22_H : RISCVReg16<22,"f22", ["fs6"]>, DwarfRegNum<[54]>;
  def F23_H : RISCVReg16<23,"f23", ["fs7"]>, DwarfRegNum<[55]>;
  def F24_H : RISCVReg16<24,"f24", ["fs8"]>, DwarfRegNum<[56]>;
  def F25_H : RISCVReg16<25,"f25", ["fs9"]>, DwarfRegNum<[57]>;
  def F26_H : RISCVReg16<26,"f26", ["fs10"]>, DwarfRegNum<[58]>;
  def F27_H : RISCVReg16<27,"f27", ["fs11"]>, DwarfRegNum<[59]>;
  def F28_H : RISCVReg16<28,"f28", ["ft8"]>, DwarfRegNum<[60]>;
  def F29_H : RISCVReg16<29,"f29", ["ft9"]>, DwarfRegNum<[61]>;
  def F30_H : RISCVReg16<30,"f30", ["ft10"]>, DwarfRegNum<[62]>;
  def F31_H : RISCVReg16<31,"f31", ["ft11"]>, DwarfRegNum<[63]>;

  foreach Index = 0-31 in {
    def F#Index#_F : RISCVReg32<!cast<RISCVReg16>("F"#Index#"_H")>,
      DwarfRegNum<[!add(Index, 32)]>;
  }

  foreach Index = 0-31 in {
    def F#Index#_D : RISCVReg64<!cast<RISCVReg32>("F"#Index#"_F")>,
      DwarfRegNum<[!add(Index, 32)]>;
  }
}

// The order of registers represents the preferred allocation sequence,
// meaning caller-save regs are listed before callee-save.
// We start by allocating argument registers in reverse order since they are
// compressible.
def FPR16 : RegisterClass<"RISCV", [f16, bf16], 16, (add
    (sequence "F%u_H", 15, 10), // fa5-fa0
    (sequence "F%u_H", 0, 7),   // ft0-f7
    (sequence "F%u_H", 16, 17), // fa6-fa7
    (sequence "F%u_H", 28, 31), // ft8-ft11
    (sequence "F%u_H", 8, 9),   // fs0-fs1
    (sequence "F%u_H", 18, 27)  // fs2-fs11
)>;

def FPR32 : RegisterClass<"RISCV", [f32], 32, (add
    (sequence "F%u_F", 15, 10),
    (sequence "F%u_F", 0, 7),
    (sequence "F%u_F", 16, 17),
    (sequence "F%u_F", 28, 31),
    (sequence "F%u_F", 8, 9),
    (sequence "F%u_F", 18, 27)
)>;

def FPR32C : RegisterClass<"RISCV", [f32], 32, (add
  (sequence "F%u_F", 15, 10),
  (sequence "F%u_F", 8, 9)
)>;

// The order of registers represents the preferred allocation sequence,
// meaning caller-save regs are listed before callee-save.
def FPR64 : RegisterClass<"RISCV", [f64], 64, (add
    (sequence "F%u_D", 15, 10),
    (sequence "F%u_D", 0, 7),
    (sequence "F%u_D", 16, 17),
    (sequence "F%u_D", 28, 31),
    (sequence "F%u_D", 8, 9),
    (sequence "F%u_D", 18, 27)
)>;

def FPR64C : RegisterClass<"RISCV", [f64], 64, (add
  (sequence "F%u_D", 15, 10),
  (sequence "F%u_D", 8, 9)
)>;

// Vector type mapping to LLVM types.
//
// The V vector extension requires that VLEN >= 128 and <= 65536.
// Additionally, the only supported ELEN values are 32 and 64,
// thus `vscale` can be defined as VLEN/64,
// allowing the same types with either ELEN value.
//
//         MF8    MF4     MF2     M1      M2      M4       M8
// i64*    N/A    N/A     N/A     nxv1i64 nxv2i64 nxv4i64  nxv8i64
// i32     N/A    N/A     nxv1i32 nxv2i32 nxv4i32 nxv8i32  nxv16i32
// i16     N/A    nxv1i16 nxv2i16 nxv4i16 nxv8i16 nxv16i16 nxv32i16
// i8      nxv1i8 nxv2i8  nxv4i8  nxv8i8  nxv16i8 nxv32i8  nxv64i8
// double* N/A    N/A     N/A     nxv1f64 nxv2f64 nxv4f64  nxv8f64
// float   N/A    N/A     nxv1f32 nxv2f32 nxv4f32 nxv8f32  nxv16f32
// half    N/A    nxv1f16 nxv2f16 nxv4f16 nxv8f16 nxv16f16 nxv32f16
// * ELEN=64

defvar vint8mf8_t = nxv1i8;
defvar vint8mf4_t = nxv2i8;
defvar vint8mf2_t = nxv4i8;
defvar vint8m1_t = nxv8i8;
defvar vint8m2_t = nxv16i8;
defvar vint8m4_t = nxv32i8;
defvar vint8m8_t = nxv64i8;

defvar vint16mf4_t = nxv1i16;
defvar vint16mf2_t = nxv2i16;
defvar vint16m1_t  = nxv4i16;
defvar vint16m2_t  = nxv8i16;
defvar vint16m4_t  = nxv16i16;
defvar vint16m8_t  = nxv32i16;

defvar vint32mf2_t = nxv1i32;
defvar vint32m1_t  = nxv2i32;
defvar vint32m2_t  = nxv4i32;
defvar vint32m4_t  = nxv8i32;
defvar vint32m8_t  = nxv16i32;

defvar vint64m1_t = nxv1i64;
defvar vint64m2_t = nxv2i64;
defvar vint64m4_t = nxv4i64;
defvar vint64m8_t = nxv8i64;

defvar vfloat16mf4_t = nxv1f16;
defvar vfloat16mf2_t = nxv2f16;
defvar vfloat16m1_t  = nxv4f16;
defvar vfloat16m2_t  = nxv8f16;
defvar vfloat16m4_t  = nxv16f16;
defvar vfloat16m8_t  = nxv32f16;

defvar vbfloat16mf4_t = nxv1bf16;
defvar vbfloat16mf2_t = nxv2bf16;
defvar vbfloat16m1_t  = nxv4bf16;
defvar vbfloat16m2_t  = nxv8bf16;
defvar vbfloat16m4_t  = nxv16bf16;
defvar vbfloat16m8_t  = nxv32bf16;

defvar vfloat32mf2_t = nxv1f32;
defvar vfloat32m1_t  = nxv2f32;
defvar vfloat32m2_t  = nxv4f32;
defvar vfloat32m4_t  = nxv8f32;
defvar vfloat32m8_t  = nxv16f32;

defvar vfloat64m1_t = nxv1f64;
defvar vfloat64m2_t = nxv2f64;
defvar vfloat64m4_t = nxv4f64;
defvar vfloat64m8_t = nxv8f64;

defvar vbool1_t  = nxv64i1;
defvar vbool2_t  = nxv32i1;
defvar vbool4_t  = nxv16i1;
defvar vbool8_t  = nxv8i1;
defvar vbool16_t = nxv4i1;
defvar vbool32_t = nxv2i1;
defvar vbool64_t = nxv1i1;

// There is no need to define register classes for fractional LMUL.
defvar LMULList = [1, 2, 4, 8];

//===----------------------------------------------------------------------===//
// Utility classes for segment load/store.
//===----------------------------------------------------------------------===//
// The set of legal NF for LMUL = lmul.
// LMUL <= 1, NF = 2, 3, 4, 5, 6, 7, 8
// LMUL == 2, NF = 2, 3, 4
// LMUL == 4, NF = 2
// LMUL == 8, no legal NF
class NFList<int lmul> {
  list<int> L = !cond(!eq(lmul, 8): [],
                      !eq(lmul, 4): [2],
                      !eq(lmul, 2): [2, 3, 4],
                      true: [2, 3, 4, 5, 6, 7, 8]);
}

// Generate [start, end) SubRegIndex list.
class SubRegSet<int nf, int lmul> {
  list<SubRegIndex> L = !foldl([]<SubRegIndex>,
                               !range(0, 8),
                               AccList, i,
                               !listconcat(AccList,
                                 !if(!lt(i, nf),
                                   [!cast<SubRegIndex>("sub_vrm" # lmul # "_" # i)],
                                   [])));
}

// Collect the valid indexes into 'R' under NF and LMUL values from TUPLE_INDEX.
// When NF = 2, the valid TUPLE_INDEX is 0 and 1.
// For example, when LMUL = 4, the potential valid indexes is
// [8, 12, 16, 20, 24, 28, 4]. However, not all these indexes are valid under
// NF = 2. For example, 28 is not valid under LMUL = 4, NF = 2 and TUPLE_INDEX = 0.
// The filter is
//   (tuple_index + i) x lmul <= (tuple_index x lmul) + 32 - (nf x lmul)
//
// Use START = 0, LMUL = 4 and NF = 2 as the example,
//   i x 4 <= 24
// The class will return [8, 12, 16, 20, 24, 4].
// Use START = 1, LMUL = 4 and NF = 2 as the example,
//   (1 + i) x 4 <= 28
// The class will return [12, 16, 20, 24, 28, 8].
//
class IndexSet<int tuple_index, int nf, int lmul, bit isV0 = false> {
  list<int> R =
    !foldl([]<int>,
              !if(isV0, [0],
                !cond(
                  !eq(lmul, 1): !listconcat(!range(8, 32), !range(1, 8)),
                  !eq(lmul, 2): !listconcat(!range(4, 16), !range(1, 4)),
                  !eq(lmul, 4): !listconcat(!range(2, 8), !range(1, 2)))),
              L, i,
              !listconcat(L,
                          !if(!le(!mul(!add(i, tuple_index), lmul),
                                  !sub(!add(32, !mul(tuple_index, lmul)), !mul(nf, lmul))),
                              [!mul(!add(i, tuple_index), lmul)], [])));
}

// This class returns a list of vector register collections.
// For example, for NF = 2 and LMUL = 4,
// it will return
//   ([ V8M4, V12M4, V16M4, V20M4, V24M4, V4M4],
//    [V12M4, V16M4, V20M4, V24M4, V28M4, V8M4])
//
class VRegList<list<dag> LIn, int start, int nf, int lmul, bit isV0> {
  list<dag> L =
    !if(!ge(start, nf),
        LIn,
        !listconcat(
          [!dag(add,
                !foreach(i, IndexSet<start, nf, lmul, isV0>.R,
                  !cast<Register>("V" # i # !cond(!eq(lmul, 2): "M2",
                                                  !eq(lmul, 4): "M4",
                                                  true: ""))),
                !listsplat("",
                  !size(IndexSet<start, nf, lmul, isV0>.R)))],
          VRegList<LIn, !add(start, 1), nf, lmul, isV0>.L));
}

// Vector registers
foreach Index = !range(0, 32, 1) in {
  def V#Index : RISCVReg<Index, "v"#Index>, DwarfRegNum<[!add(Index, 96)]>;
}

foreach Index = !range(0, 32, 2) in {
  def V#Index#M2 : RISCVRegWithSubRegs<Index, "v"#Index,
                     [!cast<Register>("V"#Index),
                      !cast<Register>("V"#!add(Index, 1))]>,
                   DwarfRegAlias<!cast<Register>("V"#Index)> {
    let SubRegIndices = [sub_vrm1_0, sub_vrm1_1];
  }
}

foreach Index = !range(0, 32, 4) in {
  def V#Index#M4 : RISCVRegWithSubRegs<Index, "v"#Index,
                     [!cast<Register>("V"#Index#"M2"),
                      !cast<Register>("V"#!add(Index, 2)#"M2")]>,
                   DwarfRegAlias<!cast<Register>("V"#Index)> {
    let SubRegIndices = [sub_vrm2_0, sub_vrm2_1];
  }
}

foreach Index = !range(0, 32, 8) in {
  def V#Index#M8 : RISCVRegWithSubRegs<Index, "v"#Index,
                     [!cast<Register>("V"#Index#"M4"),
                      !cast<Register>("V"#!add(Index, 4)#"M4")]>,
                   DwarfRegAlias<!cast<Register>("V"#Index)> {
    let SubRegIndices = [sub_vrm4_0, sub_vrm4_1];
  }
}

def VTYPE  : RISCVReg<0, "vtype">;
def VL     : RISCVReg<0, "vl">;
def VXSAT  : RISCVReg<0, "vxsat">;
def VXRM   : RISCVReg<0, "vxrm">;
let isConstant = true in
def VLENB  : RISCVReg<0, "vlenb">,
             DwarfRegNum<[!add(4096, SysRegVLENB.Encoding)]>;

def VCSR : RegisterClass<"RISCV", [XLenVT], 32,
                          (add VTYPE, VL, VLENB)> {
  let RegInfos = XLenRI;
  let isAllocatable = 0;
}


foreach m = [1, 2, 4] in {
  foreach n = NFList<m>.L in {
    def "VN" # n # "M" # m # "NoV0": RegisterTuples<
                                       SubRegSet<n, m>.L,
                                       VRegList<[], 0, n, m, false>.L>;
    def "VN" # n # "M" # m # "V0" : RegisterTuples<
                                       SubRegSet<n, m>.L,
                                       VRegList<[], 0, n, m, true>.L>;
  }
}

class VReg<list<ValueType> regTypes, dag regList, int Vlmul>
  : RegisterClass<"RISCV",
                  regTypes,
                  64, // The maximum supported ELEN is 64.
                  regList> {
  int VLMul = Vlmul;
  int Size = !mul(Vlmul, 64);
}

defvar VMaskVTs = [vbool1_t, vbool2_t, vbool4_t, vbool8_t, vbool16_t,
                   vbool32_t, vbool64_t];

defvar VM1VTs = [vint8m1_t, vint16m1_t, vint32m1_t, vint64m1_t,
                 vbfloat16m1_t, vfloat16m1_t, vfloat32m1_t,
                 vfloat64m1_t, vint8mf2_t, vint8mf4_t, vint8mf8_t,
                 vint16mf2_t, vint16mf4_t, vint32mf2_t,
                 vfloat16mf4_t, vfloat16mf2_t, vbfloat16mf4_t,
                 vbfloat16mf2_t, vfloat32mf2_t];

defvar VM2VTs = [vint8m2_t, vint16m2_t, vint32m2_t, vint64m2_t,
                 vfloat16m2_t, vbfloat16m2_t,
                 vfloat32m2_t, vfloat64m2_t];

defvar VM4VTs = [vint8m4_t, vint16m4_t, vint32m4_t, vint64m4_t,
                 vfloat16m4_t, vbfloat16m4_t,
                 vfloat32m4_t, vfloat64m4_t];

defvar VM8VTs = [vint8m8_t, vint16m8_t, vint32m8_t, vint64m8_t,
                 vfloat16m8_t, vbfloat16m8_t,
                 vfloat32m8_t, vfloat64m8_t];

def VR : VReg<!listconcat(VM1VTs, VMaskVTs),
              (add (sequence "V%u", 8, 31),
                   (sequence "V%u", 0, 7)), 1>;

def VRNoV0 : VReg<!listconcat(VM1VTs, VMaskVTs),
                  (add (sequence "V%u", 8, 31),
                       (sequence "V%u", 1, 7)), 1>;

def VRM2 : VReg<VM2VTs, (add (sequence "V%uM2", 8, 31, 2),
                             (sequence "V%uM2", 0, 7, 2)), 2>;

def VRM2NoV0 : VReg<VM2VTs, (add (sequence "V%uM2", 8, 31, 2),
                                 (sequence "V%uM2", 2, 7, 2)), 2>;

def VRM4 : VReg<VM4VTs,
             (add V8M4, V12M4, V16M4, V20M4, V24M4, V28M4, V0M4, V4M4), 4>;

def VRM4NoV0 : VReg<VM4VTs,
             (add V8M4, V12M4, V16M4, V20M4, V24M4, V28M4, V4M4), 4>;

def VRM8 : VReg<VM8VTs, (add V8M8, V16M8, V24M8, V0M8), 8>;

def VRM8NoV0 : VReg<VM8VTs, (add V8M8, V16M8, V24M8), 8>;

def VMV0 : RegisterClass<"RISCV", VMaskVTs, 64, (add V0)> {
  let Size = 64;
}

let RegInfos = XLenRI in {
def GPRF16  : RegisterClass<"RISCV", [f16], 16, (add GPR)>;
def GPRF32  : RegisterClass<"RISCV", [f32], 32, (add GPR)>;
} // RegInfos = XLenRI

// Dummy zero register for use in the register pair containing X0 (as X1 is
// not read to or written when the X0 register pair is used).
def DUMMY_REG_PAIR_WITH_X0 : RISCVReg<0, "0">;

// Must add DUMMY_REG_PAIR_WITH_X0 to a separate register class to prevent the
// register's existence from changing codegen (due to the regPressureSetLimit
// for the GPR register class being altered).
def GPRAll : GPRRegisterClass<(add GPR, DUMMY_REG_PAIR_WITH_X0)>;

let RegAltNameIndices = [ABIRegAltName] in {
  def X0_Pair : RISCVRegWithSubRegs<0, X0.AsmName,
                                    [X0, DUMMY_REG_PAIR_WITH_X0],
                                    X0.AltNames> {
    let SubRegIndices = [sub_gpr_even, sub_gpr_odd];
    let CoveredBySubRegs = 1;
  }
  foreach I = 1-15 in {
    defvar Index = !shl(I, 1);
    defvar IndexP1 = !add(Index, 1);
    defvar Reg = !cast<Register>("X"#Index);
    defvar RegP1 = !cast<Register>("X"#IndexP1);
    def "X" # Index #"_X" # IndexP1 : RISCVRegWithSubRegs<Index,
                                                          Reg.AsmName,
                                                          [Reg, RegP1],
                                                          Reg.AltNames> {
      let SubRegIndices = [sub_gpr_even, sub_gpr_odd];
      let CoveredBySubRegs = 1;
    }
  }
}

let RegInfos = RegInfoByHwMode<[RV32, RV64],
                               [RegInfo<64, 64, 64>, RegInfo<128, 128, 128>]>,
    DecoderMethod = "DecodeGPRPairRegisterClass" in
def GPRPair : RegisterClass<"RISCV", [XLenPairFVT], 64, (add
    X10_X11, X12_X13, X14_X15, X16_X17,
    X6_X7,
    X28_X29, X30_X31,
    X8_X9,
    X18_X19, X20_X21, X22_X23, X24_X25, X26_X27,
    X0_Pair, X2_X3, X4_X5
)>;

// The register class is added for inline assembly for vector mask types.
def VM : VReg<VMaskVTs,
           (add (sequence "V%u", 8, 31),
                (sequence "V%u", 0, 7)), 1>;

foreach m = LMULList in {
  foreach nf = NFList<m>.L in {
    def "VRN" # nf # "M" # m # "NoV0": VReg<[untyped],
                               (add !cast<RegisterTuples>("VN" # nf # "M" # m # "NoV0")),
                                    !mul(nf, m)>;
    def "VRN" # nf # "M" # m: VReg<[untyped],
                               (add !cast<RegisterTuples>("VN" # nf # "M" # m # "NoV0"),
                                    !cast<RegisterTuples>("VN" # nf # "M" # m # "V0")),
                                    !mul(nf, m)>;
  }
}

// Special registers
def FFLAGS : RISCVReg<0, "fflags">;
def FRM    : RISCVReg<0, "frm">;

<<<<<<< HEAD
// LLVMGEN: CORE-V SIMD Register Info
def PulpV2 : RegisterClass<"RISCV", [v2i16], 32, (add
    (sequence "X%u", 10, 17),
    (sequence "X%u", 5, 7),
    (sequence "X%u", 28, 31),
    (sequence "X%u", 8, 9),
    (sequence "X%u", 18, 27),
    (sequence "X%u", 0, 4)
  )> {
    let RegInfos = XLenRI;
}

def PulpV4 : RegisterClass<"RISCV", [v4i8], 32, (add
    (sequence "X%u", 10, 17),
    (sequence "X%u", 5, 7),
    (sequence "X%u", 28, 31),
    (sequence "X%u", 8, 9),
    (sequence "X%u", 18, 27),
    (sequence "X%u", 0, 4)
  )> {
    let RegInfos = XLenRI;
}
=======
// Shadow Stack register
def SSP    : RISCVReg<0, "ssp">;
>>>>>>> ef6d1ec0
<|MERGE_RESOLUTION|>--- conflicted
+++ resolved
@@ -605,7 +605,6 @@
 def FFLAGS : RISCVReg<0, "fflags">;
 def FRM    : RISCVReg<0, "frm">;
 
-<<<<<<< HEAD
 // LLVMGEN: CORE-V SIMD Register Info
 def PulpV2 : RegisterClass<"RISCV", [v2i16], 32, (add
     (sequence "X%u", 10, 17),
@@ -628,7 +627,5 @@
   )> {
     let RegInfos = XLenRI;
 }
-=======
 // Shadow Stack register
-def SSP    : RISCVReg<0, "ssp">;
->>>>>>> ef6d1ec0
+def SSP    : RISCVReg<0, "ssp">;